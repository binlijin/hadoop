Hadoop MapReduce Change Log

<<<<<<< HEAD
=======
Release 0.23.3 - UNRELEASED

  INCOMPATIBLE CHANGES

  NEW FEATURES

  IMPROVEMENTS

  OPTIMIZATIONS

  BUG FIXES

Release 0.23.2 - UNRELEASED

  INCOMPATIBLE CHANGES

  NEW FEATURES

  IMPROVEMENTS

    MAPREDUCE-3849. Change TokenCache's reading of the binary token file
    (Daryn Sharp via bobby)

    MAPREDUCE-3854. Fixed and reenabled tests related to MR child JVM's           
    environmental variables in TestMiniMRChildTask. (Tom White via vinodkv)

    MAPREDUCE-3877 Add a test to formalise the current state transitions
    of the yarn lifecycle. (stevel)

    MAPREDUCE-3866. Fixed the bin/yarn script to not print the command line
    unnecessarily. (vinodkv)

    MAPREDUCE-3730. Modified RM to allow restarted NMs to be able to join the
    cluster without waiting for expiry. (Jason Lowe via vinodkv)

  OPTIMIZATIONS

  BUG FIXES

    MAPREDUCE-3918  proc_historyserver no longer in command line arguments for
    HistoryServer (Jon Eagles via bobby)

    MAPREDUCE-3862.  Nodemanager can appear to hang on shutdown due to lingering
    DeletionService threads (Jason Lowe via bobby)

    MAPREDUCE-3680. FifoScheduler web service rest API can print out invalid 
    JSON. (B Anil Kumar via tgraves)

    MAPREDUCE-3852. Test TestLinuxResourceCalculatorPlugin failing. (Thomas 
    Graves via mahadev)

    MAPREDUCE-3864. Fix cluster setup docs for correct SecondaryNameNode
    HTTPS parameters. (todd)

    MAPREDUCE-3583. Change pid to String and stime to BigInteger in order to
    avoid NumberFormatException caused by overflow.  (Zhihong Yu via szetszwo)

    MAPREDUCE-3634. Fixed all daemons to crash instead of hanging around when
    their EventHandlers get exceptions. (vinodkv)

    MAPREDUCE-3798. Fixed failing TestJobCleanup.testCusomCleanup() and moved it
    to the maven build. (Ravi Prakash via vinodkv)

    MAPREDUCE-3884. PWD should be first in the classpath of MR tasks (tucu)

    MAPREDUCE-3878. Null user on filtered jobhistory job page (Jonathon Eagles
    via tgraves)

    MAPREDUCE-3738. MM can hang during shutdown if AppLogAggregatorImpl thread
    dies unexpectedly (Jason Lowe via sseth)

    MAPREDUCE-3904 Job history produced with mapreduce.cluster.acls.enabled
    false can not be viewed with mapreduce.cluster.acls.enabled true 
    (Jonathon Eagles via tgraves)
 
>>>>>>> ef628953
Release 0.23.1 - 2012-02-17 

  INCOMPATIBLE CHANGES

  NEW FEATURES

    MAPREDUCE-778. Rumen Anonymizer. (Amar Kamat and Chris Douglas via amarrk)

    MAPREDUCE-3121. NodeManager should handle disk-failures (Ravi Gummadi via mahadev)

    MAPREDUCE-2863. Support web services for YARN and MR components. (Thomas
    Graves via vinodkv)

    MAPREDUCE-3251. Network ACLs can prevent some clients to talk to MR ApplicationMaster.
    (Anupam Seth via mahadev)

    MAPREDUCE-778. Rumen Anonymizer. (Amar Kamat and Chris Douglas via amarrk)

  IMPROVEMENTS

    MAPREDUCE-3481. [Gridmix] Improve Gridmix STRESS mode. (amarrk)

    MAPREDUCE-3597. [Rumen] Rumen should provide APIs to access all the 
                    job-history related information.

    MAPREDUCE-3375. [Gridmix] Memory Emulation system tests. 
                    (Vinay Thota via amarrk)

    MAPREDUCE-3840.  JobEndNotifier doesn't use the proxyToUse during connecting
    (Ravi Prakash via bobby)

    MAPREDUCE-3736. Variable substitution depth too large for fs.default.name 
    causes jobs to fail (ahmed via tucu).
 
    MAPREDUCE-2733. [Gridmix] Gridmix3 cpu emulation system tests. 
                    (Vinay Thota via amarrk)

    MAPREDUCE-3297. Moved log related components into yarn-common so that
    HistoryServer and clients can use them without depending on the
    yarn-server-nodemanager module. (Siddharth Seth via vinodkv)

    MAPREDUCE-3336. Replaced guice internal.Preconditions api usage with the
    public Preconditions API. (Thomas Graves via vinodkv)

    MAPREDUCE-3280. Removed the unnecessary job user-name configuration in
    mapred-site.xml. (vinodkv)

    MAPREDUCE-3370. Fixed MiniMRYarnCluster and related tests to not use
    a hard-coded path for the mr-app jar. (Ahmed Radwan via vinodkv)

    MAPREDUCE-3325. Improvements to CapacityScheduler doc. (Thomas Graves 
    via mahadev)

    MAPREDUCE-3341. Enhance logging of initalized queue limit values.
    (Anupam Seth via mahadev)

    MAPREDUCE-3243. Invalid tracking URL for streaming jobs (Jonathan Eagles 
    via mahadev)

    MAPREDUCE-3331. Improvement to single node cluster setup documentation for 
    0.23 (Anupam Seth via mahadev)

    MAPREDUCE-3102. Changed NodeManager to fail fast when LinuxContainerExecutor
    has wrong configuration or permissions. (Hitesh Shah via vinodkv)

    MAPREDUCE-3415. improve MiniMRYarnCluster & DistributedShell JAR
    resolution. (tucu)

    MAPREDUCE-3169. Create a new MiniMRCluster equivalent which only provides 
    client APIs cross MR1 and MR2. (Ahmed via tucu)

    MAPREDUCE-3373. Hadoop scripts unconditionally source
    "$bin"/../libexec/hadoop-config.sh. (Bruno Mahé via tomwhite)

    MAPREDUCE-3372. HADOOP_PREFIX cannot be overridden.
    (Bruno Mahé via tomwhite)

    MAPREDUCE-3411. Performance Upgrade for jQuery (Jonathan Eagles via 
    mahadev)

    MAPREDUCE-3371. Review and improve the yarn-api javadocs. (Ravi Prakash
    via mahadev)

    MAPREDUCE-3238. Small cleanup in SchedulerApp. (Todd Lipcon via mahadev)

    MAPREDUCE-3413. RM web ui applications not sorted in any order by default.
    (Jonathan Eagles via mahadev)

    MAPREDUCE-3045. Fixed UI filters to not filter on hidden title-numeric
    sort fields. (Jonathan Eagles via sseth)

    MAPREDUCE-3448. TestCombineOutputCollector javac unchecked warning on mocked
    generics (Jonathan Eagles via mahadev)

    MAPREDUCE-3169 amendment. Deprecate MiniMRCluster. (Ahmed Radwan via
    sseth)

    MAPREDUCE-3369. Migrate MR1 tests to run on MR2 using the new interfaces
    introduced in MAPREDUCE-3169. (Ahmed Radwan via tomwhite)

    MAPREDUCE-3518. mapred queue -info <queue> -showJobs throws NPE. 
    (Jonathan Eagles via mahadev)

    MAPREDUCE-3391. Making a trivial change to correct a log message in
    DistributedShell app's AM. (Subroto Sanyal via vinodkv)

    MAPREDUCE-3547. Added a bunch of unit tests for the the RM/NM webservices.
    (Thomas Graves via acmurthy)

    MAPREDUCE-3610. Remove use of the 'dfs.block.size' config for default block
    size fetching. Use FS#getDefaultBlocksize instead. (Sho Shimauchi via harsh)

    MAPREDUCE-3478. Cannot build against ZooKeeper 3.4.0. (Tom White via mahadev)

    MAPREDUCE-3528. Fixed TaskHeartBeatHandler to use a new configuration
    for the thread loop interval separate from task-timeout configuration
    property. (Siddharth Seth via vinodkv)

    MAPREDUCE-3312. Modified MR AM to not send a stop-container request for
    a container that isn't launched at all. (Robert Joseph Evans via vinodkv)

    MAPREDUCE-3382. Enhanced MR AM to use a proxy to ping the job-end
    notification URL. (Ravi Prakash via vinodkv)

    MAPREDUCE-3299. Added AMInfo table to the MR AM job pages to list all the
    job-attempts when AM restarts and recovers. (Jonathan Eagles via vinodkv)

    MAPREDUCE-3251. Network ACLs can prevent some clients to talk to MR AM.
    Improved the earlier patch to not to JobHistoryServer repeatedly.
    (Anupam Seth via vinodkv)

    MAPREDUCE-3553. Add support for data returned when exceptions thrown from web 
    service apis to be in either xml or in JSON. (Thomas Graves via mahadev)

    MAPREDUCE-3641. Making CapacityScheduler more conservative so as to 
    assign only one off-switch container in a single scheduling
    iteration. (Arun C Murthy via vinodkv)

    MAPREDUCE-3692. yarn-resourcemanager out and log files can get big. (eli)

    MAPREDUCE-3710. Improved FileInputFormat to return better locality for the
    last split. (Siddarth Seth via vinodkv)

    MAPREDUCE-2765. DistCp Rewrite. (Mithun Radhakrishnan via mahadev)

    MAPREDUCE-3737. The Web Application Proxy's is not documented very well.
    (Robert Evans via mahadev)

    MAPREDUCE-3699. Increased RPC handlers for all YARN servers to reasonable
    values for working at scale. (Hitesh Shah via vinodkv)

    MAPREDUCE-3693. Added mapreduce.admin.user.env to mapred-default.xml.
    (Roman Shapshonik via acmurthy) 

    MAPREDUCE-3732. Modified CapacityScheduler to use only users with pending
    requests for computing user-limits. (Arun C Murthy via vinodkv)

    MAPREDUCE-3679. AM logs and others should not automatically refresh after every 1 
    second. (Vinod KV  via mahadev)

    MAPREDUCE-3754. Modified RM UI to filter applications based on state of the
    applications. (vinodkv)

    MAPREDUCE-3774. Moved yarn-default.xml to hadoop-yarn-common from
    hadoop-server-common. (Mahadev Konar via vinodkv)

    MAPREDUCE-3771. Un-deprecated the old mapred apis, port of MAPREDUCE-1735.
    (acmurthy)

    MAPREDUCE-3784. Fixed CapacityScheduler so that maxActiveApplications and
    maxActiveApplicationsPerUser per queue are not too low for small
    clusters. (Arun C Murthy via vinodkv)

  OPTIMIZATIONS

    MAPREDUCE-3567. Extraneous JobConf objects in AM heap. (Vinod Kumar
    Vavilapalli via sseth)

    MAPREDUCE-3399. Modifying ContainerLocalizer to send a heartbeat to NM
    immediately after downloading a resource instead of always waiting for a
    second. (Siddarth Seth via vinodkv)

    MAPREDUCE-3568. Optimized Job's progress calculations in MR AM. (vinodkv)

    MAPREDUCE-3569. TaskAttemptListener holds a global lock for all
    task-updates. (Vinod Kumar Vavilapalli via sseth)

    MAPREDUCE-3511. Removed a multitude of cloned/duplicate counters in the AM
    thereby reducing the AM heap size and preventing full GCs. (vinodkv)

    MAPREDUCE-3618. Fixed TaskHeartbeatHandler to not hold a global lock for all
    task-updates. (Siddarth Seth via vinodkv)

    MAPREDUCE-3512. Batching JobHistory flushing to DFS so that we don't flush
    for every event slowing down AM. (Siddarth Seth via vinodkv)

    MAPREDUCE-3718. Change default AM heartbeat interval to 1 second. (Hitesh
    Shah via sseth)

    MAPREDUCE-3360. Added information about lost/rebooted/decommissioned nodes
    on the webapps. (Bhallamudi Venkata Siva Kamesh and Jason Lowe via vinodkv)

    MAPREDUCE-3756. Made single shuffle limit configurable. (Hitesh Shah via
    acmurthy) 

    MAPREDUCE-3811. Made jobclient-to-AM retries configurable. (sseth via
    acmurthy) 

  BUG FIXES
<<<<<<< HEAD

    MAPREDUCE-3757. [Rumen] Fixed Rumen Folder to adjust shuffleFinished and
                    sortFinished times when needed.

    MAPREDUCE-3804. yarn webapp interface vulnerable to cross scripting attacks
    (Dave Thompson via bobby)
=======
>>>>>>> ef628953

    MAPREDUCE-2784. [Gridmix] Bug fixes in ExecutionSummarizer and 
                    ResourceUsageMatcher. (amarrk)

    MAPREDUCE-3194. "mapred mradmin" command is broken in mrv2
                     (Jason Lowe via bobby)

    MAPREDUCE-3462. Fix Gridmix JUnit testcase failures. 
                    (Ravi Prakash and Ravi Gummadi via amarrk)

    MAPREDUCE-2950. [Rumen] Fixed TestUserResolve. (Ravi Gummadi via amarrk)

    MAPREDUCE-3412. Fix 'ant docs'. (amarrk)

    MAPREDUCE-3346 [Rumen] LoggedTaskAttempt#getHostName() returns null. (amarrk)

    MAPREDUCE-3221. Reenabled the previously ignored test in TestSubmitJob
    and fixed bugs in it. (Devaraj K via vinodkv)

    MAPREDUCE-3215. Reenabled and fixed bugs in the failing test
    TestNoJobSetupCleanup. (Hitesh Shah via vinodkv)

    MAPREDUCE-3219. Reenabled and fixed bugs in the failing test
    TestDelegationToken. (Hitesh Shah via vinodkv)

    MAPREDUCE-3217. Reenabled and fixed bugs in the failing ant test
    TestAuditLogger. (Devaraj K via vinodkv)

    MAPREDUCE-3291. App fail to launch due to delegation token not 
    found in cache (Robert Evans via mahadev)

    MAPREDUCE-3344. o.a.h.mapreduce.Reducer since 0.21 blindly casts to
    ReduceContext.ValueIterator. (Brock Noland via tomwhite)

    MAPREDUCE-3342. Fixed JobHistoryServer to also show the job's queue
    name. (Jonathan Eagles via vinodkv)

    MAPREDUCE-3345. Fixed a race condition in ResourceManager that was causing
    TestContainerManagerSecurity to fail sometimes. (Hitesh Shah via vinodkv)

    MAPREDUCE-3368. Fixed test compilation. (Hitesh Shah via vinodkv)

    MAPREDUCE-3333. Fixed bugs in ContainerLauncher of MR AppMaster due to
    which per-container connections to NodeManager were lingering long enough
    to hit the ulimits on number of processes. (vinodkv)

    MAPREDUCE-3392. Fixed Cluster's getDelegationToken's API to return null
    when there isn't a supported token. (John George via vinodkv)

    MAPREDUCE-3379. Fixed LocalResourceTracker in NodeManager to remove deleted
    cache entries correctly. (Siddharth Seth via vinodkv)

    MAPREDUCE-3324. Not All HttpServer tools links (stacks,logs,config,metrics) are 
    accessible through all UI servers (Jonathan Eagles via mahadev)

    MAPREDUCE-3355. Fixed MR AM's ContainerLauncher to handle node-command
    timeouts correctly. (vinodkv)

    MAPREDUCE-3407. Fixed pom files to refer to the correct MR app-jar needed
    by the integration tests. (Hitesh Shah via vinodkv)

    MAPREDUCE-3437. Fix examples pom to refer to the correct 0.23 snapshot
    version. (Jonathan Eagles via todd)

    MAPREDUCE-3434. Nightly build broken (Hitesh Shah via mahadev)

    MAPREDUCE-3447. mapreduce examples not working (mahadev)

    MAPREDUCE-3444. trunk/0.23 builds broken (Hitesh Shah via mahadev)

    MAPREDUCE-3454. [Gridmix] TestDistCacheEmulation is broken (Hitesh Shah
    via mahadev)

    MAPREDUCE-3408. yarn-daemon.sh unconditionnaly sets yarn.root.logger 
    (Bruno Mahe via mahadev)

    MAPREDUCE-3329. Fixed CapacityScheduler to ensure maximum-capacity cannot
    be lesser than capacity for any queue. (acmurthy)

    MAPREDUCE-3464. mapreduce jsp pages missing DOCTYPE. (Dave Vronay via mattf)

    MAPREDUCE-3265. Removed debug logs during job submission to LOG.debug to
    cut down noise. (acmurthy) 

    MAPREDUCE-3468. Changed ant based infrastructure to use 0.23.1 version.
    (sseth via acmurthy) 

    MAPREDUCE-3433. Finding counters by legacy group name returns empty
    counters. (tomwhite)

    MAPREDUCE-3450. NM port info no longer available in JobHistory.
    (Siddharth Seth via mahadev)

    MAPREDUCE-3477. Hadoop site documentation cannot be built anymore. 
    (jeagles via tucu)

    MAPREDUCE-3488. Streaming jobs are failing because the main class
    isnt set in the pom files. (mahadev)
 
    MAPREDUCE-3463. Second AM fails to recover properly when first AM is killed with
    java.lang.IllegalArgumentException causing lost job. (Siddharth Seth via mahadev)

    MAPREDUCE-3452. fifoscheduler web ui page always shows 0% used for the queue.
    (Jonathan Eagles via mahadev)

    MAPREDUCE-3443. JobClient and Job should function in the context of the
    UGI which created them. (Mahadev Konar via sseth)

    MAPREDUCE-3460. MR AM can hang if containers are allocated on a node
    blacklisted by the AM. (Hitesh Shah and Robert Joseph Evans via sseth)

    MAPREDUCE-3453. RM web ui application details page shows RM cluster about
    information. (Jonathan Eagles via sseth)

    MAPREDUCE-3479. JobClient#getJob cannot find local jobs. (tomwhite)

    MAPREDUCE-3500. MRJobConfig creates an LD_LIBRARY_PATH using the platform ARCH. (tucu)

    MAPREDUCE-3456. $HADOOP_PREFIX/bin/yarn should set defaults for 
    $HADOOP_*_HOME (Eric Payne via mahadev)

    MAPREDUCE-3458. Fix findbugs warnings in hadoop-examples. (Devaraj K
    via mahadev)

    MAPREDUCE-3485. DISKS_FAILED -101 error code should be defined in same location as 
    ABORTED_CONTAINER_EXIT_STATUS. (Ravi Gummadi via mahadev)

    MAPREDUCE-3389. MRApps loads the 'mrapp-generated-classpath' file with 
    classpath from the build machine. (tucu)

    MAPREDUCE-3496. Fixed client to print queue acls in consistent order.
    (Jonathan Eagles via acmurthy) 

    MAPREDUCE-3147. Handle leaf queues with the same name properly.
    (Ravi Prakash via mahadev)

    MAPREDUCE-3327. RM web ui scheduler link doesn't show correct max value 
    for queues (Anupam Seth via mahadev)

    MAPREDUCE-3513. Capacity Scheduler web UI has a spelling mistake for Memory.
    (chackaravarthy via mahadev)

    MAPREDUCE-3519. Fixed a deadlock in NodeManager LocalDirectories's handling
    service. (Ravi Gummadi via vinodkv)

    MAPREDUCE-3527. Fix minor API incompatibilities between 1.0 and 0.23.
    (tomwhite)

    MAPREDUCE-3328. mapred queue -list output inconsistent and missing child 
    queues. (Ravi Prakash via mahadev)

    MAPREDUCE-3510. Capacity Scheduler inherited ACLs not displayed by mapred queue 
    -showacls (Jonathan Eagles via mahadev)

    MAPREDUCE-3537. Fix race condition in DefaultContainerExecutor which led
    to container localization occuring in wrong directories. (acmurthy)

    MAPREDUCE-3542. Support "FileSystemCounter" legacy counter group name for
    compatibility. (tomwhite)

    MAPREDUCE-3426. Fixed MR AM in uber mode to write map intermediate outputs
    in the correct directory to work properly in secure mode. (Hitesh Shah via
    vinodkv)

    MAPREDUCE-3544. gridmix build is broken, requires hadoop-archives to be 
    added as ivy dependency. (tucu)

    MAPREDUCE-3557. MR1 test fail to compile because of missing hadoop-archives 
    dependency. (tucu)

    MAPREDUCE-3541. Fix broken TestJobQueueClient test. (Ravi Prakash via 
    mahadev)

    MAPREDUCE-3398. Fixed log aggregation to work correctly in secure mode.
    (Siddharth Seth via vinodkv)

    MAPREDUCE-3530. Fixed an NPE occuring during scheduling in the
    ResourceManager. (Arun C Murthy via vinodkv)

    MAPREDUCE-3484. Fixed JobEndNotifier to not get interrupted before completing
    all its retries. (Ravi Prakash via vinodkv)

    MAPREDUCE-3531. Fixed a race in ContainerTokenSecretManager. (Robert Joseph
    Evans via sseth)

    MAPREDUCE-3560. TestRMNodeTransitions is failing on trunk. 
    (Siddharth Seth via mahadev)

    MAPREDUCE-3487. Fixed JobHistory web-UI to display links to single task's
    counters' page. (Jason Lowe via vinodkv)

    MAPREDUCE-3564. Fixed failures in TestStagingCleanup and TestJobEndNotifier
    tests. (Siddharth Seth via vinodkv)

    MAPREDUCE-3422. Counter display names are not being picked up. (Jonathan
    Eagles via sseth)

    MAPREDUCE-3366. Mapreduce component should use consistent directory structure 
    layout as HDFS/common (Eric Yang via mahadev)

    MAPREDUCE-3387. Fixed AM's tracking URL to always go through the proxy, even
    before the job started, so that it works properly with oozie throughout
    the job execution. (Robert Joseph Evans via vinodkv)

    MAPREDUCE-3579. ConverterUtils shouldn't include a port in a path from a url 
    without a port. (atm via harsh)

    MAPREDUCE-3563. Fixed LocalJobRunner to work correctly with new mapreduce
    apis. (acmurthy)

    MAPREDUCE-3376. Fixed Task to ensure it passes reporter to combiners using
    old MR api. (Subroto Sanyal via acmurthy)

    MAPREDUCE-3339. Fixed MR AM to stop considering node blacklisting after the
    number of nodes blacklisted crosses a threshold. (Siddharth Seth via vinodkv)

    MAPREDUCE-3588. Fixed bin/yarn which was broken by MAPREDUCE-3366 so that
    yarn daemons can start. (Arun C Murthy via vinodkv)

    MAPREDUCE-3349. Log rack-name in JobHistory for unsuccessful tasks. (Amar
    Kamat and Devaraj K via sseth)

    MAPREDUCE-3586. Modified CompositeService to avoid duplicate stop operations
    thereby solving race conditions in MR AM shutdown. (vinodkv)

    MAPREDUCE-3604. Fixed streaming to use new mapreduce.framework.name to
    check for local mode. (acmurthy) 

    MAPREDUCE-3521. Fixed streaming to ensure it doesn't silently ignore
    unknown arguments. (Robert Evans via acmurthy) 

    MAPREDUCE-3522. Ensure queues inherit ACLs from parent if they aren't
    explicitly specified. (Jonathan Eagles via acmurthy) 

    MAPREDUCE-3608. Fixed compile issue with MAPREDUCE-3522. (mahadev via
    acmurthy) 

    MAPREDUCE-3490. Fixed MapReduce AM to count failed maps also towards Reduce
    ramp up. (Sharad Agarwal and Arun C Murthy via vinodkv)

    MAPREDUCE-3529. TokenCache does not cache viewfs credentials correctly
    (sseth)

    MAPREDUCE-3595. Add missing TestCounters#testCounterValue test from branch
    1 to 0.23 (Tom White via sseth)

    MAPREDUCE-3566. Fixed MR AM to construct CLC only once across all tasks.
    (vinodkv via acmurthy) 

    MAPREDUCE-3572. Moved AM event dispatcher to a separate thread for
    performance reasons. (vinodkv via acmurthy) 

    MAPREDUCE-3615. Fix some ant test failures. (Thomas Graves via sseth)

    MAPREDUCE-1744. DistributedCache creates its own FileSytem instance when 
    adding a file/archive to the path. (Dick King via tucu)

    MAPREDUCE-3326. Added detailed information about queue's to the
    CapacityScheduler web-ui. (Jason Lowe via acmurthy) 

    MAPREDUCE-3548. Added more unit tests for MR AM & JHS web-services.
    (Thomas Graves via acmurthy) 

    MAPREDUCE-3617. Removed wrong default value for
    yarn.resourcemanager.principal and yarn.nodemanager.principal. (Jonathan
    Eagles via acmurthy) 

    MAPREDUCE-3624. Remove unnecessary dependency on JDK's tools.jar. (mahadev
    via acmurthy)

    MAPREDUCE-3616. Thread pool for launching containers in MR AM not
    expanding as expected. (vinodkv via sseth)

    MAPREDUCE-3639. Fixed TokenCache to work with absent FileSystem canonical
    service-names. (Siddharth Seth via vinodkv)

    MAPREDUCE-3380. Token infrastructure for running clients which are not kerberos 
    authenticated. (mahadev)

    MAPREDUCE-3648. TestJobConf failing. (Thomas Graves via mahadev)

    MAPREDUCE-3651. TestQueueManagerRefresh fails. (Thomas Graves via mahadev)

    MAPREDUCE-3645. TestJobHistory fails. (Thomas Graves via mahadev)
  
    MAPREDUCE-3652. org.apache.hadoop.mapred.TestWebUIAuthorization.testWebUIAuthorization 
    fails. (Thomas Graves via mahadev)

    MAPREDUCE-3625. CapacityScheduler web-ui display of queue's used capacity is broken.
    (Jason Lowe via mahadev)

    MAPREDUCE-3596. Fix scheduler to handle cleaned up containers, which NMs
    may subsequently report as running. (Vinod Kumar Vavilapalli via sseth)

    MAPREDUCE-3656. Fixed a race condition in MR AM which is failing the sort
    benchmark consistently. (Siddarth Seth via vinodkv)

    MAPREDUCE-3532. Modified NM to report correct http address when an ephemeral
    web port is configured. (Bhallamudi Venkata Siva Kamesh via vinodkv)

    MAPREDUCE-3404. Corrected MR AM to honor speculative configuration and enable
    speculating either maps or reduces. (Eric Payne via vinodkv)

    MAPREDUCE-3664. Federation Documentation has incorrect configuration example.
    (Brandon Li via jitendra)

    MAPREDUCE-3649. Job End notification gives an error on calling back.
    (Ravi Prakash via mahadev)

    MAPREDUCE-3657. State machine visualize build fails. (Jason Lowe 
    via mahadev)

    MAPREDUCE-2450. Fixed a corner case with interrupted communication threads
    leading to a long timeout in Task. (Rajesh Balamohan via acmurthy)

    MAPREDUCE-3669. Allow clients to talk to MR HistoryServer using both
    delegation tokens and kerberos. (mahadev via acmurthy)

    MAPREDUCE-3684. LocalDistributedCacheManager does not shut down its thread
    pool (tomwhite)

    MAPREDUCE-3582. Move successfully passing MR1 tests to MR2 maven tree.
    (ahmed via tucu)

    MAPREDUCE-3698. Client cannot talk to the history server in secure mode.
    (mahadev)

    MAPREDUCE-3689. RM web UI doesn't handle newline in job name.
    (Thomas Graves via mahadev)

    MAPREDUCE-3701. Delete HadoopYarnRPC from 0.23 branch.
    (mahadev)

    MAPREDUCE-3549. write api documentation for web service apis for RM, NM, 
    mapreduce app master, and job history server (Thomas Graves via mahadev)

    MAPREDUCE-3705. ant build fails on 0.23 branch. (Thomas Graves via
    mahadev)
 
    MAPREDUCE-3691. webservices add support to compress response.
    (Thomas Graves via mahadev)

    MAPREDUCE-3702. internal server error trying access application master 
    via proxy with filter enabled (Thomas Graves via mahadev)

    MAPREDUCE-3646. Remove redundant URL info from "mapred job" output.
    (Jonathan Eagles via mahadev)

    MAPREDUCE-3681. Fixed computation of queue's usedCapacity. (acmurthy) 

    MAPREDUCE-3505. yarn APPLICATION_CLASSPATH needs to be overridable. 
    (ahmed via tucu)

    MAPREDUCE-3714. Fixed EventFetcher and Fetcher threads to shut-down properly
    so that reducers don't hang in corner cases. (vinodkv)

    MAPREDUCE-3712. The mapreduce tar does not contain the hadoop-mapreduce-client-
    jobclient-tests.jar. (mahadev)

    MAPREDUCE-3717. JobClient test jar has missing files to run all the test programs.
    (mahadev)

    MAPREDUCE-3630. Fixes a NullPointer exception while running TeraGen - if a
    map is asked to generate 0 records. (Mahadev Konar via sseth)

    MAPREDUCE-3683. Fixed maxCapacity of queues to be product of parent
    maxCapacities. (acmurthy)

    MAPREDUCE-3713. Fixed the way head-room is allocated to applications by
    CapacityScheduler so that it deducts current-usage per user and not
    per-application. (Arun C Murthy via vinodkv)

    MAPREDUCE-3721. Fixed a race in shuffle which caused reduces to hang.
    (sseth via acmurthy) 

    MAPREDUCE-3733. Add Apache License Header to hadoop-distcp/pom.xml.
    (mahadev)

    MAPREDUCE-3735. Add distcp jar to the distribution (tar).
    (mahadev)

    MAPREDUCE-3720. Changed bin/mapred job -list to not print job-specific
    information not available at RM. (vinodkv via acmurthy) 

    MAPREDUCE-3742. "yarn logs" command fails with ClassNotFoundException.
    (Jason Lowe via mahadev)

    MAPREDUCE-3703. ResourceManager should provide node lists in JMX output.
    (Eric Payne via mahadev)

    MAPREDUCE-3716. Fixing YARN+MR to allow MR jobs to be able to use
    java.io.File.createTempFile to create temporary files as part of their
    tasks. (Jonathan Eagles via vinodkv)

    MAPREDUCE-3748. Changed a log in CapacityScheduler.nodeUpdate to debug.
    (ramya via acmurthy) 

    MAPREDUCE-3764. Fixed resource usage metrics for queues and users.
    (acmurthy)

    MAPREDUCE-3749. ConcurrentModificationException in counter groups.
    (tomwhite)

    MAPREDUCE-3762. Fixed default CapacityScheduler configs. (mahadev via
    acmurthy) 

    MAPREDUCE-3499. New MiniMR does not setup proxyuser configuration 
    correctly, thus tests using doAs do not work. (johnvijoe via tucu)

    MAPREDUCE-3696. MR job via oozie does not work on hadoop 23.
    (John George via mahadev)

    MAPREDUCE-3427. Fix streaming unit tests broken after mavenization.
    (Hitesh Shah via acmurthy) 

    MAPREDUCE-3640. Allow AMRecovery to work with partial JobHistory files.
    (Arun C Murthy via sseth)

    MAPREDUCE-3752. Modified application limits to include queue max-capacities
    besides the usual user limits. (Arun C Murthy via vinodkv)

    MAPREDUCE-3744. Fix the yarn logs command line. Improve error messages for
    mapred job -logs. (Jason Lowe via sseth)

    MAPREDUCE-3780. Fixed a bug where applications killed before getting
    activated were not getting cleaned up properly. (Hitesh Shah via acmurthy)

    MAPREDUCE-3708. Metrics: Incorrect Apps Submitted Count (Bhallamudi via 
    mahadev)

    MAPREDUCE-3727. jobtoken location property in jobconf refers to wrong 
    jobtoken file (tucu)

    MAPREDUCE-3711. Fixed MR AM recovery so that only single selected task
    output is recovered and thus reduce the unnecessarily bloated recovery
    time. (Robert Joseph Evans via vinodkv)

    MAPREDUCE-3760. Changed active nodes list to not contain unhealthy nodes
    on the webUI and metrics. (vinodkv)

    MAPREDUCE-3417. Fixed job-access-controls to work with MR AM and
    JobHistoryServer web-apps. (Jonathan Eagles via vinodkv)

    MAPREDUCE-3803. Fix broken build of raid contrib due to HDFS-2864.
    (Ravi Prakash via suresh)

    MAPREDUCE-3791. can't build site in hadoop-yarn-server-common.
    (mahadev)

    MAPREDUCE-3723. TestAMWebServicesJobs & TestHSWebServicesJobs 
    incorrectly asserting tests (Bhallamudi Venkata Siva Kamesh
    via mahadev)

    MAPREDUCE-3795. "job -status" command line output is malformed.
    (vinodkv via mahadev)

    MAPREDUCE-3759. ClassCastException thrown in -list-active-trackers when 
    there are a few unhealthy nodes (vinodkv via mahadev)

    MAPREDUCE-3775. Change MiniYarnCluster to escape special chars in testname.
    (Hitesh Shah via mahadev)

    MAPREDUCE-3765. FifoScheduler does not respect yarn.scheduler.fifo.minimum-
    allocation-mb setting (Hitesh Shah via mahadev)

    MAPREDUCE-3747. Initialize queue metrics upfront and added start/finish
    time to RM Web-UI. (acmurthy) 

    MAPREDUCE-3814. Fixed MRV1 compilation. (Arun C Murthy via vinodkv)

    MAPREDUCE-3810. Performance tweaks - reduced logging in AM and defined
    hascode/equals for ResourceRequest & Priority. (vinodkv via acmurthy) 

    MAPREDUCE-3813. Added a cache for resolved racks. (vinodkv via acmurthy)   

    MAPREDUCE-3808. Fixed an NPE in FileOutputCommitter for jobs with maps
    but no reduces. (Robert Joseph Evans via vinodkv)

    MAPREDUCE-3804. yarn webapp interface vulnerable to cross scripting attacks
    (Dave Thompson via bobby)

    MAPREDUCE-3354. Changed scripts so that jobhistory server is started by
    bin/mapred instead of bin/yarn. (Jonathan Eagles via acmurthy) 

    MAPREDUCE-3809. Ensure that there is no needless sleep in Task at the end
    of the task. (sseth via acmurthy)

    MAPREDUCE-3794. Support mapred.Task.Counter and mapred.JobInProgress.Counter 
    enums for compatibility (Tom White via mahadev)

    MAPREDUCE-3697. Support binary compatibility for Counters after
    MAPREDUCE-901. (mahadev via acmurthy) 

    MAPREDUCE-3817. Fixed bin/mapred to allow running of distcp and archive
    jobs. (Arpit Gupta via acmurthy) 

    MAPREDUCE-3709. TestDistributedShell is failing. (Hitesh Shah via 
    mahadev)

    MAPREDUCE-3436. JobHistory webapp address should use the host configured
    in the jobhistory address. (Ahmed Radwan via sseth)

    MAPREDUCE-3815. Fixed MR AM to always use hostnames and never IPs when
    requesting containers so that scheduler can give off data local containers
    correctly. (Siddarth Seth via vinodkv)
 
    MAPREDUCE-3833. Fixed a bug in reinitiaziling of queues. (Jason Lowe via
    acmurthy) 

    MAPREDUCE-3826. Fixed a bug in RM web-ui which broke sorting. (Jonathan
    Eagles via acmurthy)

    MAPREDUCE-3823. Ensure counters are calculated only once after a job
    finishes. (Vinod Kumar Vavilapalli via sseth)

    MAPREDUCE-3827. Changed Counters to use ConcurrentSkipListMap for
    performance. (vinodkv via acmurthy)  

    MAPREDUCE-3822. Changed FS counter computation to use all occurences of
    the same FS scheme, instead of randomly using one. (Mahadev Konar via
    sseth)

    MAPREDUCE-3834. Changed MR AM to not add the same rack entry multiple times
    into the container request table when multiple hosts for a split happen to
    be on the same rack. (Siddarth Seth via vinodkv)

    MAPREDUCE-3828. Ensure that urls in single-node mode are correct. (sseth
    via acmurthy) 

    MAPREDUCE-3770. Zombie.getJobConf() results into NPE. (amarrk)

<<<<<<< HEAD
    MAPREDUCE-3840.  JobEndNotifier doesn't use the proxyToUse during connecting
    (Ravi Prakash via bobby)

=======
>>>>>>> ef628953
    MAPREDUCE-3843. Job summary log file found missing on the RM host 
    (Anupam Seth via tgraves)

    MAPREDUCE-3846. Addressed MR AM hanging issues during AM restart and then
    the recovery. (vinodkv)

    MAPREDUCE-3802. Added test to validate that AM can crash multiple times and
    still can recover successfully after MAPREDUCE-3846. (vinodkv)

    MAPREDUCE-3858. Task attempt failure during commit results in task never completing.
    (Tom White via mahadev)

    MAPREDUCE-3856. Instances of RunningJob class givs incorrect job tracking
<<<<<<< HEAD
    urls when mutiple jobs are submitted from same client jvm. (Eric Payne via 
=======
    urls when mutiple jobs are submitted from same client jvm. (Eric Payne via
>>>>>>> ef628953
    sseth)

    MAPREDUCE-3880. Changed LCE binary to be 32-bit. (acmurthy)

Release 0.23.0 - 2011-11-01 

  INCOMPATIBLE CHANGES

    MAPREDUCE-2455. Remove deprecated JobTracker.State in favour of
    JobTrackerStatus. (tomwhite)

    MAPREDUCE-2430. Remove mrunit contrib. (nigel via eli)

    MAPREDUCE-2606. Remove IsolationRunner. (Alejandro Abdelnur via eli)

  NEW FEATURES

    MAPREDUCE-2682. Add "mapred classpath" command to print classpath
    for MR applications. (vinodkv via acmurthy) 

    MAPREDUCE-2107. [Gridmix] Total heap usage emulation in Gridmix.
    (Amar Kamat and Ravi Gummadi via amarrk)

    MAPREDUCE-2106. [Gridmix] Cumulative CPU usage emulation in Gridmix. 
    (amarrk)

    MAPREDUCE-2543. [Gridmix] High-Ram feature emulation in Gridmix. (amarrk)

    MAPREDUCE-2408. [Gridmix] Compression emulation in Gridmix. (amarrk)

    MAPREDUCE-2473. Add "mapred groups" command to query the server-side groups
    resolved for a user. (Aaron T. Myers via todd)

    MAPREDUCE-461. Enable ServicePlugins for the JobTracker.
    (Fredrik Hedberg via tomwhite)

    MAPREDUCE-2521. Create RPM and Debian packages for MapReduce. Changes 
    deployment layout to be consistent across the binary tgz, rpm, and deb.
    (Eric Yang via omalley)

    MAPREDUCE-2323. Add metrics to the fair scheduler. (todd)

    MAPREDUCE-2037. Capture intermediate progress, CPU and memory usage for
    tasks. (Dick King via acmurthy) 

    MAPREDUCE-279. MapReduce 2.0. Merging MR-279 branch into trunk. Contributed by
    Arun C Murthy, Christopher Douglas, Devaraj Das, Greg Roelofs, Jeffrey
    Naisbitt, Josh Wills, Jonathan Eagles, Krishna Ramachandran, Luke Lu, Mahadev
    Konar, Robert Evans, Sharad Agarwal, Siddharth Seth, Thomas Graves, and Vinod
    Kumar Vavilapalli.

    MAPREDUCE-2930. Added the ability to be able to generate graphs from the
    state-machine definitions. (Binglin Chang via vinodkv)

    MAPREDUCE-2719. Add a simple, DistributedShell, application to illustrate
    alternate frameworks on YARN. (Hitesh Shah via acmurthy)

    MAPREDUCE-3104. Implemented Application-acls. (vinodkv)

    MAPREDUCE-2708. Designed and implemented MR Application Master recovery to
    make MR AMs resume their progress after restart. (Sharad Agarwal via vinodkv)

    MAPREDUCE-2858. Added a WebApp Proxy for applications. (Robert Evans via
    acmurthy) 

  IMPROVEMENTS

    MAPREDUCE-2187. Reporter sends progress during sort/merge. (Anupam Seth via
    acmurthy) 

    MAPREDUCE-2365. Add counters to track bytes (read,written) via 
    File(Input,Output)Format. (Siddharth Seth via acmurthy)
 
    MAPREDUCE-2680. Display queue name in job client CLI. (acmurthy) 
 
    MAPREDUCE-2679. Minor changes to sync trunk with MR-279 branch. (acmurthy) 
 
    MAPREDUCE-2400. Remove Cluster's dependency on JobTracker via a 
    ServiceProvider for the actual implementation. (tomwhite via acmurthy) 
 
    MAPREDUCE-2596. [Gridmix] Summarize Gridmix runs. (amarrk)

    MAPREDUCE-2563. [Gridmix] Add High-Ram emulation system tests to 
    Gridmix. (Vinay Kumar Thota via amarrk)

    MAPREDUCE-2104. [Rumen] Add Cpu, Memory and Heap usages to 
    TraceBuilder's output. (amarrk)

    MAPREDUCE-2554. [Gridmix]  Add distributed cache emulation system tests 
    to Gridmix. (Vinay Kumar Thota via amarrk)
 
    MAPREDUCE-2543. [Gridmix] High-Ram feature emulation testcase. (amarrk)

    MAPREDUCE-2469. Task counters should also report the total heap usage of 
    the task. (Ravi Gummadi and Amar Ramesh Kamat via amarrk)

    MAPREDUCE-2544. [Gridmix] Add compression emulation system tests to 
    Gridmix. (Vinay Kumar Thota via amarrk)

    MAPREDUCE-2517. [Gridmix] Add system tests to Gridmix. 
    (Vinay Kumar Thota via amarrk)

    MAPREDUCE-2492. The new MapReduce API should make available task's
    progress to the task. (amarrk)

    MAPREDUCE-2153. Bring in more job configuration properties in to the trace 
    file. (Rajesh Balamohan via amarrk)

    MAPREDUCE-1461. Feature to instruct rumen-folder utility to skip jobs worth 
    of specific duration. (Rajesh Balamohan via amarrk)

    MAPREDUCE-2172. Added test-patch.properties required by test-patch.sh 
    (nigel)

    MAPREDUCE-2156. Raid-aware FSCK. (Patrick Kling via dhruba)

    MAPREDUCE-2215. A more elegant FileSystem#listCorruptFileBlocks API
    (RAID changes) (Patrick Kling via hairong)

    MAPREDUCE-1831. BlockPlacement policy for HDFS-RAID.
    (Scott Chen via dhruba)

    MAPREDUCE-1906. Lower minimum heartbeat interval for TaskTracker
    (Scott Carey and Todd Lipcon via todd)

    MAPREDUCE-1382. MRAsyncDiscService should tolerate missing local.dir.
    (Zheng Shao and tomwhite via tomwhite)

    MAPREDUCE-2263. MapReduce side of HADOOP-6904: RPC compatibility.
    (hairong)

    MAPREDUCE-1706. Log RAID recoveries on HDFS. (schen)

    MAPREDUCE-2334. Update BlockPlacementPolicyRaid for the new method
    in BlockPlacementPolicy.  (szetszwo)

    MAPREDUCE-2254. Allow setting of end-of-record delimiter for
    TextInputFormat (Ahmed Radwan via todd)

    MAPREDUCE-1927. Unit test for HADOOP-6835 (concatenated gzip support).
    (Greg Roelofs via tomwhite)

    MAPREDUCE-2206. The task-cleanup tasks should be optional. (schen)

    MAPREDUCE-2225. MultipleOutputs should not require the use of 'Writable'.
    (Harsh J Chouraria via tomwhite)

    MAPREDUCE-1811. Job.monitorAndPrintJob() should print status of the job
    at completion. (Harsh J Chouraria via tomwhite)

    MAPREDUCE-993. bin/hadoop job -events <jobid> <from-event-#> <#-of-events>
    help message is confusing. (Harsh J Chouraria via tomwhite)

    MAPREDUCE-2302. Add static factory methods in GaloisField. (schen)

    MAPREDUCE-2351. mapred.job.tracker.history.completed.location should
    support an arbitrary filesystem URI. (tomwhite)

    MAPREDUCE-2239. BlockPlacementPolicyRaid should call getBlockLocations
    only when necessary. (schen)

    MAPREDUCE-2331. Add coverage of task graph servlet to fair scheduler system
    test. (todd)

    MAPREDUCE-2367. Allow using a file to exclude certain tests from build.
    (todd)

    MAPREDUCE-2202. Generalize CLITest structure and interfaces to faciliate
    upstream adoption (e.g. for web or system testing). (cos)

    MAPREDUCE-2420. JobTracker should be able to renew delegation token over 
    HTTP (Boris Shkolnik via jitendra)

    MAPREDUCE-2474. Add docs to the new API Partitioner on how to access the
    Job Configuration. (Harsh J Chouraria via todd)
    
    MAPREDUCE-2475. Disable IPV6 for junit tests. (suresh srinivas via mahadev)

    MAPREDUCE-2422. Removed unused internal methods from DistributedCache.
    (tomwhite)

    MAPREDUCE-2456. Log the reduce taskID and associated TaskTrackers with
    failed fetch notifications in the JobTracker log.
    (Jeffrey Naisbitt via cdouglas)

    MAPREDUCE-869. Documentation for config to set map/reduce task environment
    (Alejandro Abdelnur via todd)

    MAPREDUCE-2410. Add entry to streaming FAQ about how streaming reducers
    receive keys. (Harsh J Chouraria via todd)

    MAPREDUCE-2499. MR part of HADOOP-7291. (eli)

    MAPREDUCE-2497. Missing spaces in error messages. (eli)

    MAPREDUCE-2502. JobSubmitter should use mapreduce.job.maps instead of
    its deprecated equivalent. (eli via todd)

    MAPREDUCE-2381. JobTracker instrumentation not consistent about error
    handling. (Philip Zeyliger via tomwhite)

    MAPREDUCE-2449. Allow for command line arguments when performing
    "Run on Hadoop" action in Eclipse plugin. (Jeff Zemerick via todd)

    MAPREDUCE-2483. Remove duplication of jars between Hadoop subprojects
    from build artifacts. (Eric Yang via omalley)

    MAPREDUCE-2372. TaskLogAppender mechanism shouldn't be set up in
    log4j.properties (todd)

    MAPREDUCE-2516. Rename webinterface.private.actions to
    mapreduce.jobtracker.webinterface.trusted (Ari Rabkin via todd)

    MAPREDUCE-2459. Cache HAR filesystem metadata. (Mac Yang via mahadev)

    HADOOP-7259. Contrib modules should include the build.properties from
    the enclosing hadoop directory. (omalley)

    MAPREDUCE-2494. Order distributed cache deletions by LRU. (Robert Joseph
    Evans via cdouglas)

    MAPREDUCE-2452. Makes the cancellation of delegation tokens happen in a 
    separate thread. (ddas)

    HADOOP-7106. Reorganize project SVN layout to "unsplit" the projects.
    (todd, nigel)

    MAPREDUCE-2249. Check the reflexive property of Counters objects when
    comparing equality. (Devaraj K via todd)

    MAPREDUCE-2623. Update ClusterMapReduceTestCase to use
    MiniDFSCluster.Builder (Harsh J Chouraria via eli)

    MAPREDUCE-2602. Allow setting of end-of-record delimiter for
    TextInputFormat for the old API. (Ahmed Radwan via todd)

    MAPREDUCE-2705. Permits parallel multiple task launches. 
    (Thomas Graves via ddas)

    MAPREDUCE-2489. Jobsplits with random hostnames can make the queue 
    unusable (jeffrey naisbit via mahadev)

    MAPREDUCE-2854. update INSTALL with config necessary run mapred on yarn.
    (thomas graves via mahadev)

    MAPREDUCE-2701. app/Job.java needs UGI for the user that launched it.
    (Robert Evans via mahadev)

    MAPREDUCE-2652. Enabled multiple NMs to be runnable on a single node by
    making shuffle service port to be truely configurable. (Robert Evans via
    vinodkv)

    MAPREDUCE-2735. Add an applications summary log to ResourceManager.
    (Thomas Graves via acmurthy) 

    MAPREDUCE-2697. Enhance CapacityScheduler to cap concurrently running
    applications per-queue & per-user. (acmurthy) 
    Configuration changes:
      add yarn.capacity-scheduler.maximum-am-resource-percent

    MAPREDUCE-2774. Add startup message to ResourceManager & NodeManager on
    startup. (Venu Gopala Rao via acmurthy) 

    MAPREDUCE-2655. Add audit logs to ResourceManager and NodeManager. (Thomas
    Graves via acmurthy)

    MAPREDUCE-2864. Normalize configuration variable names for YARN. (Robert
    Evans via acmurthy) 

    MAPREDUCE-2690. Web-page for FifoScheduler. (Eric Payne via acmurthy) 

    MAPREDUCE-2711. Update TestBlockPlacementPolicyRaid for the new namesystem
    and block management APIs.  (szetszwo)

    MAPREDUCE-2933. Change allocate call to return ContainerStatus for
    completed containers rather than Container. (acmurthy) 

    MAPREDUCE-2675. Reformat JobHistory Server main page to be more
    useful. (Robert Joseph Evans via vinodkv).

    MAPREDUCE-2896. Simplify all apis to in
    org.apache.hadoop.yarn.api.records.* to be get/set only. Added javadocs to
    all public records. (acmurthy)

    MAPREDUCE-2676. MR-279: JobHistory Job page needs reformatted. (Robert Evans via 
    mahadev)

    MAPREDUCE-2899. Replace major parts of ApplicationSubmissionContext with a 
    ContainerLaunchContext (Arun Murthy via mahadev)

    MAPREDUCE-2966. Added ShutDown hooks for MRV2 processes so that they can
    gracefully exit. (Abhijit Suresh Shingate via vinodkv)

    MAPREDUCE-2672. MR-279: JobHistory Server needs Analysis this job. 
    (Robert Evans via mahadev)

    MAPREDUCE-2965. Streamlined the methods hashCode(), equals(), compareTo()
    and toString() for all IDs. (Siddharth Seth via vinodkv)

    MAPREDUCE-2726. Added job-file to the AM and JobHistoryServer web
    interfaces. (Jeffrey Naisbitt via vinodkv)

    MAPREDUCE-2880. Improve classpath-construction for mapreduce AM and
    containers. (Arun C Murthy via vinodkv)

    MAPREDUCE-3055. Simplified ApplicationAttemptId passing to
    ApplicationMaster via environment variable. (vinodkv)

    MAPREDUCE-3092. Removed a special comparator for JobIDs in JobHistory as
    JobIDs are already comparable. (Devaraj K via vinodkv)

    MAPREDUCE-3099. Add docs for setting up a single node MRv2 cluster.
    (mahadev)

    MAPREDUCE-3001. Added task-specific counters to AppMaster and JobHistory
    web-UIs. (Robert Joseph Evans via vinodkv)

    MAPREDUCE-3098. Fixed RM and MR AM to report YarnApplicationState and
    application's FinalStatus separately. (Hitesh Shah via vinodkv)

    MAPREDUCE-2889. Added documentation for writing new YARN applications.
    (Hitesh Shah via acmurthy) 

    MAPREDUCE-3134. Added documentation the CapacityScheduler. (acmurthy) 

    MAPREDUCE-3013. Removed YarnConfiguration.YARN_SECURITY_INFO and its usage
    as it doesn't affect security any more. (vinodkv)

    MAPREDUCE-2907. Changed log level for various messages in ResourceManager
    from INFO to DEBUG. (Ravi Prakash via vinodkv)

    MAPREDUCE-2702. Added a new API in OutputCommitter for recovering
    the outputs of tasks from a crashed job so as to support MR Application
    Master recovery. (Sharad Agarwal and Arun C Murthy via vinodkv)

    MAPREDUCE-2738. Added the missing cluster level statistics on the RM web
    UI. (Robert Joseph Evans via vinodkv)

    MAPREDUCE-2988. Reenabled TestLinuxContainerExecutor reflecting the
    current NodeManager code. (Robert Joseph Evans via vinodkv) 

    MAPREDUCE-3161. Improved some javadocs and fixed some typos in
    YARN. (Todd Lipcon via vinodkv)

    MAPREDUCE-3148. Ported MAPREDUCE-2702 to old mapred api for aiding task
    recovery. (acmurthy) 

    MAPREDUCE-3133. Running a set of methods in a Single Test Class.
    (Jonathan Eagles via mahadev)

    MAPREDUCE-3059. QueueMetrics do not have metrics for aggregate 
    containers-allocated and aggregate containers-released.
    (Devaraj K via mahadev)
   
    MAPREDUCE-3187. Add names for various unnamed threads in MR2.
    (Todd Lipcon and Siddharth Seth via mahadev)

    MAPREDUCE-3136. Added documentation for setting up Hadoop clusters in both
    non-secure and secure mode for both HDFS & YARN. (acmurthy)

    MAPREDUCE-3068. Added a whitelist of environment variables for containers
    from the NodeManager and set MALLOC_ARENA_MAX for all daemons and
    containers. (Chris Riccomini via acmurthy)

    MAPREDUCE-3144. Augmented JobHistory with the information needed for
    serving aggregated logs. (Siddharth Seth via vinodkv)
  
    MAPREDUCE-3163. JobClient spews errors when killing MR2 job.
    (mahadev)

    MAPREDUCE-3239. Use new createSocketAddr API in MRv2 to give better 
    error messages on misconfig (Todd Lipcon via mahadev)

    MAPREDUCE-2747. Cleaned up LinuxContainerExecutor binary sources and changed
    the configuration to use yarn names. (Robert Joseph Evans via vinodkv)

    MAPREDUCE-3205. Fix memory specifications to be physical rather than
    virtual, allowing for a ratio between the two to be configurable. (todd
    via acmurthy) 

    MAPREDUCE-2986. Fixed MiniYARNCluster to support multiple NodeManagers.
    (Anupam Seth via vinodkv)

    MAPREDUCE-2736. Remove unused contrib components dependent on MR1. (eli)

    MAPREDUCE-2989. Modified JobHistory to link to task and AM logs from the
    JobHistoryServer. (Siddharth Seth via vinodkv)

    MAPREDUCE-3014. Rename and invert logic of '-cbuild' profile to 'native' and off 
    by default. (tucu)

    MAPREDUCE-3171. normalize nodemanager native code compilation with common/hdfs
    native. (tucu)

    MAPREDUCE-3146. Added a MR specific command line to dump logs for a
    given TaskAttemptID. (Siddharth Seth via vinodkv)

    MAPREDUCE-3275. Added documentation for AM WebApp Proxy. (Robert Evans via
    acmurthy)

    MAPREDUCE-3322. Added a better index.html and an brief overview of YARN
    architecture. (acmurthy) 

  OPTIMIZATIONS

    MAPREDUCE-2026. Make JobTracker.getJobCounters() and
    JobInProgress.getCounters() aquire locks in a shorter time period.
    (Joydeep Sen Sarma via schen)

    MAPREDUCE-2740. MultipleOutputs in new API creates needless
    TaskAttemptContexts. (todd)

    MAPREDUCE-901. Efficient framework counters. (llu via acmurthy)

    MAPREDUCE-2629. Workaround a JVM class loading quirk which prevents
    JIT compilation of inner classes methods in ReduceContextImpl.

  BUG FIXES

    MAPREDUCE-2603. Disable High-Ram emulation in system tests. 
    (Vinay Kumar Thota via amarrk)

    MAPREDUCE-2539. Fixed NPE in getMapTaskReports in JobClient. (Robert Evans via
    acmurthy) 

    MAPREDUCE-1978. Rumen TraceBuilder should provide recursive
    input folder scanning.

    MAPREDUCE-2416. Remove the restriction of specifying group names in
    users-list file for Gridmix in RoundRobinUserResolver mode.

    MAPREDUCE-2417. Fix Gridmix in RoundRobinUserResolver mode to
    map testing/proxy users to unique users in a trace.

    MAPREDUCE-2307. Exception thrown in Jobtracker logs, when the Scheduler
    configured is FairScheduler. (Devaraj K via matei)

    MAPREDUCE-2199. build is broken 0.22 branch creation. (cos)

    MAPREDUCE-1752. Implement getFileBlockLocations in HarFilesystem.
    (Patrick Kling via dhruba)

    MAPREDUCE-2155. RaidNode should optionally use the mapreduce jobs to 
    fix missing blocks.  (Patrick Kling via dhruba)

    MAPREDUCE-1334. Fix TestIndexUpdater by ignoring _SUCCESS file in HDFS.
    (Kay Kay via yhemanth)

    MAPREDUCE-2232. Add missing methods to TestMapredGroupMappingServiceRefresh.
    (Todd Lipcon via eli)

    MAPREDUCE-2271. Fix TestSetupTaskScheduling failure on trunk.
    (Liyin Liang via todd)

    MAPREDUCE-2290. Fix compilation error in TestTaskCommit. (eli)

    MAPREDUCE-2294. Fix compilation error in mumak. (todd)

    MAPREDUCE-2300. Fix TestUmbilicalProtocolWithJobToken on trunk after
    HADOOP-6904. (todd)

    MAPREDUCE-2296. Fix references to misspelled method name
    getProtocolSigature (todd)

    MAPREDUCE-2311. Fix TestFairScheduler failure (schen)

    MAPREDUCE-1996. API: Reducer.reduce() method detail misstatement.
    (Harsh J Chouraria via tomwhite)

    MAPREDUCE-2203. Wrong javadoc for TaskRunner's appendJobJarClasspaths
    method. (Jingguo Yao via tomwhite)

    MAPREDUCE-2074. Task should fail when symlink creation fails.
    (Priyo Mustafi via tomwhite)

    MAPREDUCE-1242. Chain APIs error misleading.
    (Harsh J Chouraria via tomwhite)

    MAPREDUCE-2379. Adds missing DistributedCache configurations in 
    mapred-default.xml (Todd Lipcon via amareshwari)

    MAPREDUCE-2348. Disable mumak tests on trunk since they currently time out
    (todd)

    MAPREDUCE-2395. TestBlockFixer timing out on trunk. (Ramkumar Vadali via
    todd)

    MAPREDUCE-2426. Make TestFairSchedulerSystem fail with more verbose output
    (todd)

    MAPREDUCE-2448. NoSuchMethodError:
    org.apache.hadoop.hdfs.TestDatanodeBlockScanner.corruptReplica(..) (eli)

    MAPREDUCE-2460. Fix flaky test TestFairSchedulerSystem. (todd)

    MAPREDUCE-2451. Log the details from health check script at the
    JobTracker. (Thomas Graves via cdouglas)

    MAPREDUCE-2467. HDFS-1052 changes break the raid contrib module in 
    MapReduce. (suresh srinivas via mahadev)

    MAPREDUCE-2258. IFile reader closes stream and compressor in wrong order.
    (todd via tomwhite)

    MAPREDUCE-2518. The t flag is missing in distcp help message.  (Wei Yongjun
    via szetszwo)

    MAPREDUCE-2514. Fix typo in TaskTracker ReinitTrackerAction log message.
    (Jonathan Eagles via cdouglas)

    MAPREDUCE-2490. Add logging to graylist and blacklist activity to aid
    diagnosis of related issues. (Jonathan Eagles via cdouglas)

    MAPREDUCE-2495. exit() the TaskTracker when the distributed cache cleanup
    thread dies. (Robert Joseph Evans via cdouglas)

    MAPREDUCE-2470. Fix NPE in RunningJobs::getCounters. (Robert Joseph Evans
    via cdouglas)

    MAPREDUCE-2536. Update FsShell -mv command usage in TestMRCLI.  (Daryn
    Sharp via szetszwo)

    MAPREDUCE-2529. Add support for regex-based shuffle metric counting
    exceptions. (Thomas Graves via cdouglas)

    MAPREDUCE-2559. ant binary fails due to missing c++ lib dir. (eli)

    MAPREDUCE-2573. Fix new findbugs warning introduced by MAPREDUCE-2494.
    (Robert Joseph Evans via todd)

    MAPREDUCE-2581. Spelling errors in log messages. (Tim Sell via eli)

    MAPREDUCE-2588. Change raid to the new DataTransferProtocol API.  (szetszwo)

    MAPREDUCE-2576. Typo in comment in SimulatorLaunchTaskAction.java.
    (Tim Sell via jghoman)

    MAPREDUCE-2550. Fix bin/mapred to work properly from within a source
    checkout (Eric Yang via todd)

    MAPREDUCE-2620. Update RAID for HDFS-2087.  (szetszwo)

    MAPREDUCE-2624. Update RAID for HDFS-2107.  (szetszwo)

    MAPREDUCE-2670. Fixing spelling mistake in FairSchedulerServlet.java. (eli)

    MAPREDUCE-2710. Update JobSubmitter.printTokens(..) for HDFS-2161.
    (szetszwo)

    MAPREDUCE-2409. DistributedCache maps files and archives to the same path,
    despite semantic incompatibility. (Siddharth Seth via cdouglas)

    MAPREDUCE-2575. TestMiniMRDFSCaching fails if test.build.dir is set 
    to something other than build/test (Thomas Graves via mahadev)

    MAPREDUCE-2622. Remove the last remaining reference to the deprecated
    configuration "io.sort.mb". (Harsh J Chouraria via todd)

    MAPREDUCE-2732. Remove directly accessing FSNamesystem.LOG from
    TestCopyFiles and TestDistCh.  (szetszwo)

    MAPREDUCE-2463. Job history files are not moved to done folder when job
    history location is hdfs.  (Devaraj K via szetszwo)

    MAPREDUCE-2243. Close streams propely in a finally-block to avoid leakage
    in CompletedJobStatusStore, TaskLog, EventWriter and TotalOrderPartitioner.
    (Devaraj K via szetszwo)

    MAPREDUCE-2741. Make ant build system work with hadoop-common JAR
    generated by Maven. (Alejandro Abdelnur via tomwhite)

    MAPREDUCE-2760. mapreduce.jobtracker.split.metainfo.maxsize typoed
    in mapred-default.xml. (todd via eli)

    MAPREDUCE-2797. Update mapreduce tests and RAID for HDFS-2239.  (szetszwo)

    MAPREDUCE-2805. Update RAID for HDFS-2241.  (szetszwo)
    
    MAPREDUCE-2837. Ported bug fixes from y-merge to prepare for MAPREDUCE-279
    merge. (acmurthy) 

    MAPREDUCE-2541. Fixed a race condition in IndexCache.removeMap. (Binglin
    Chang via acmurthy) 

    MAPREDUCE-2458. Rename sanitized pom.xml in build directory to work around IDE
    bug (Luke Lu via mahadev)

    MAPREDUCE-279. Fix in MR-279 branch. Clear application notification if sent once
    to NodeManager (mahadev)

    MAPREDUCE-2433. YARNApplicationConstants hard code app master jar version (Luke
    Lu via mahadev)

    MAPREDUCE-279. Fix in MR-279 branch. Implement restart for resource manager
    phase 1 - Helper classes to store and restore the data structures. (mahadev)

    MAPREDUCE-2414. Change MRv2 to use generic interfaces. (Siddharth Seth via
    acmurthy)

    MAPREDUCE-279. Fix in MR-279 branch. Implement health-checks for the node -
    server side(ResourceManager) changes. (vinodkv)

    MAPREDUCE-2405: Implement uber-AppMaster (in-cluster LocalJobRunner for MRv2)
    (Greg Roelofs via mahadev)

    MAPREDUCE-279. Fix in MR-279 branch. Implementing Containers' memory monitoring.
    (vinodkv)

    MAPREDUCE-2440. Name clashes in TypeConverter (luke via mahadev)

    MAPREDUCE-279. Fix in MR-279 branch. Add fail count to the command line of the
    application master. (mahadev)

    MAPREDUCE-2424. Polish uber-AppMaster: add uber-AM counters and GUI indicators.
    (Greg Roelofs via mahadev)

    MAPREDUCE-2405. Implement uber-AppMaster (in-cluster LocalJobRunner for MRv2).
    (Greg Roelofs and Sharad Agarwal via mahadev)

    MAPREDUCE-279. Fix in MR-279 branch. Fix YarnRemoteException to give more
    details. (Siddharth Seth via mahadev)

    MAPREDUCE-279. Fix in MR-279 branch. WebApp for Job History (Krishna
    Ramachandran via mahadev)

    MAPREDUCE-279. Fix in MR-279 branch. Install sanitized poms for downstream
    sanity (Luke Lu via mahadev)

    MAPREDUCE-279. Fix in MR-279 branch. Add HistoryCleanerService to Job History
    server. (Krishna Ramachandran via sharad)

    MAPREDUCE-279. Fix in MR-279 branch. Implement 'bin/mapred job -list' and
    'bin/mapred job -list-active-trackers'. (acmurthy)

    MAPREDUCE-279. Fix in MR-279 branch. Implement 'bin/mapred queue [-info
    [-showJobs]] [-list] and enhanced 'bin/mapred job -list' to show queue and
    ApplicationMaster information. (acmurthy)

    MAPREDUCE-279. Fix in MR-279 branch. Fixed computation of user-limits at
    runtime. (acmurthy) 

    MAPREDUCE-279. Fix in MR-279 branch. Added functionality to refresh queues at
    runtime via the 'bin/yarn rmadmin' command. (acmurthy) 

    MAPREDUCE-279. Fix in MR-279 branch. Added functionality to stop/start queues.
    (acmurthy)

    MAPREDUCE-279. Fix in MR-279 branch. Introducing web-UI for NodeManager and
    linking it from RM UI. (vinodkv)

    MAPREDUCE-279. Fix in MR-279 branch. Fix race condition in TestJobHistoryEvents
    and TestJobHistoryParsing. (sharad)

    MAPREDUCE-279. Fix in MR-279 branch. Add Containers' logs' view to NM UI and
    link it from AM UI. (vinodkv)

    MAPREDUCE-279. Fix in MR-279 branch. Add ACLs for queues and command-line
    utilities for viewing them. (acmurthy)

    MAPREDUCE-279. Fix in MR-279 branch. Recovery of MR Application Master from
    failures. (sharad)

    MAPREDUCE-279. Fix in MR-279 branch. Added support High-RAM applications in
    CapacityScheduler. (acmurthy) 

    MAPREDUCE-279. Fix in MR-279 branch. Completing the ZooKeeper Store for
    ResourceManager state. (mahadev)

    MAPREDUCE-279. Fix in MR-279 branch. Reorient container localization to be
    per-container rather than per-application. (cdouglas)

    MAPREDUCE-279. Fix in MR-279 branch. Fix file creation in
    JobHistoryEventHandler. (sharad)

    MAPREDUCE-279. Fix in MR-279 branch. Disable ContainerMonitoring for non-linux
    systems. (vinodkv)

    MAPREDUCE-279. Fix in MR-279 branch. Fix container launch w/ inconsistent
    credential file naming. (cdouglas)

    MAPREDUCE-2434. Metrics for ResourceManager. (Luke Lu via acmurthy)

    MAPREDUCE-279. Fix in MR-279 branch. RM Restart Phase 2 - Completed the recovery
    of components in the RM (mahadev)

    MAPREDUCE-279. Fix in MR-279 branch. Fix to send finish application event only
    when the application is finished (mahadev)

    MAPREDUCE-2462. Write job conf along with JobHistory, other minor improvements.
    (Siddharth Seth via sharad)

    MAPREDUCE-279. Fix in MR-279 branch. Implement 'delay scheduling' for better
    locality in CapacityScheduler and improved high-ram applications. (acmurthy)

    MAPREDUCE-279. Fix in MR-279 branch. Implement Job Acls in MR Application
    Master. (sharad)

    MAPREDUCE-279. Fix in MR-279 branch. Moving userlogs out of container work-dir
    into a separate directory structure. (vinodkv)

    MAPREDUCE-279. Fix in MR-279 branch. Completing RM Restart. Completed Phase 3 of
    making sure events are logged and restored (mahadev)

    MAPREDUCE-2468. Add metrics for NM Shuffle. (Luke Lu via cdouglas)

    MAPREDUCE-279. Fix in MR-279 branch. Adding user log handling for YARN. Making
    NM put the user-logs on DFS and providing log-dump tools. (vinodkv)

    MAPREDUCE-279. Fix in MR-279 branch. Fixing three tight-loops in RM that are
    causing high cpu-usage. (vinodkv)

    MAPREDUCE-279. Fix in MR-279 branch. Replacing FileContext usage with FileSystem
    to work around security authentication issues with FileContext against a secure
    DFS. (vinodkv)

    MAPREDUCE-279. Fix in MR-279 branch. Client reconnect to restarted AM. (sharad)

    MAPREDUCE-279. Fix in MR-279 branch. Fix refreshProxy in ClientServiceDelegate.
    (sharad)

    MAPREDUCE-279. Fix in MR-279 branch. Fix Null Pointer in TestUberAM. (sharad) 

    MAPREDUCE-2478. Improve history server. (Siddharth Seth via sharad)

    MAPREDUCE-279. Fix in MR-279 branch. Improved TestJobHistoryEvents and
    TestJobHistoryParsing. (sharad)

    MAPREDUCE-279. Fix in MR-279 branch. Fix NM to use multiple disks for local
    files and the userlogs. (vinodkv)

    MAPREDUCE-2480: MR App should not depend on hard coded version of shuffle (luke
    lu via mahadev)

    MAPREDUCE-279. Fix in MR-279 branch. Propagate error back to client in case of a
    job submission failure (mahadev)

    MAPREDUCE-279. Fix in MR-279 branch. Fix assembly to add mapreduce shell scripts
    to the assembly package. (mahadev)

    MAPREDUCE-279. Fix in MR-279 branch. Fix TestQueueMetrics. (Luke Lu via sharad)

    MAPREDUCE-279. Fix in MR-279 branch. Removal of stale application-log dirs from
    NM local disks. (vinodkv)

    MAPREDUCE-279. Fix in MR-279 branch. Add license header and minor cleanup in
    history server. (Siddharth Seth via sharad)

    MAPREDUCE-279. Fix in MR-279 branch. Minor fix for install instructions.
    (mahadev)

    MAPREDUCE-279. Fix in MR-279 branch. Fix a race in MR task that was causing MR
    containers to overwrite each other's job.xml. Also fix leaking attempt-dirs in
    app-local-dir. (vinodkv)

    MAPREDUCE-279. Fix in MR-279 branch. Adding valid state to ASM on a finish when
    its already completed and also disble UberAM. (mahadev)

    MAPREDUCE-279. Fix in MR-279 branch. Fixed CS user limits. (acmurthy)

    MAPREDUCE-279. Fix in MR-279 branch. Fixed reservation's bad interaction with
    delay scheduling in CS. (acmurthy)

    MAPREDUCE-279. Fix in MR-279 branch. Support mapreduce old (0.20) APIs. (sharad)

    MAPREDUCE-279. Fix in MR-279 branch. Support fail-fast for MR jobs. (ddas)

    MAPREDUCE-279. Fix in MR-279 branch. Fix for clearing container requests on an
    AM failure and add tostring methods to taskids and taskattemptids for better
    grep support. (mahadev)

    MAPREDUCE-279. Fix in MR-279 branch. Speed up communication between MR AM and RM
    by relying on a new config rather than AM_EXPIRY_INTERVAL which is too large.
    (acmurthy)

    MAPREDUCE-279. Fix in MR-279 branch. Fix calculation of maximum capacity to use
    parent's absolute-capacity rather than the leaf queue's absolute-capacity.
    (acmurthy)

    MAPREDUCE-279. Fix in MR-279 branch. Fixing a bug in JobIDPbImpl that's causing
    AM to crash randomly. (vinodkv)

    MAPREDUCE-279. Fix in MR-279 branch. Fix calculation of maximum capacity in
    ParentQueue to use its parent's absolute-capacity rather than its own
    absolute-capacity. (acmurthy)

    MAPREDUCE-279. Fix in MR-279 branch. Launching bin/yarn and bin/mapred only
    *once* in AM for constructing classpaths to avoid multiple forks and huge vmem
    usage by AM. (vinodkv)

    MAPREDUCE-279. Fix in MR-279 branch. Fix CapacityScheduler to release unused
    reservations on application completion. (acmurthy)

    MAPREDUCE-279. Fix in MR-279 branch. Fix CapacityScheduler (LeafQueue) to not
    allocate DATA_LOCAL containers when they are not required on the rack.
    (acmurthy)

    MAPREDUCE-279. Fix in MR-279 branch. Makes uber-task disabled by default (ddas)

    MAPREDUCE-279. Fix in MR-279 branch. Make logging and memory for AM configurable
    for the user via command line (mahadev) 

    MAPREDUCE-279. Fix in MR-279 branch. Fixing a bug in previous patch (r1103657).
    Now bin/yarn truly shouldn't be launched multiple times in a single AM.
    (vinodkv)

    MAPREDUCE-279. Fix in MR-279 branch. Fixing a bug to do with setting the staging
    dir. (ddas)

    MAPREDUCE-279. Fix in MR-279 branch. Fixed Composite Service to shutdown
    services if an error occurs on starting any one of those (mahadev & chris)

    MAPREDUCE-279. Fix in MR-279 branch. Fix the tests to use jvm fork mode to avoid
    errors in shutting down services (sidharth seth)

    MAPREDUCE-2500. PB factories are not thread safe (Siddharth Seth via mahadev) 

    MAPREDUCE-2504. race in JobHistoryEventHandler stop (Siddharth Seth via mahadev)

    MAPREDUCE-279. Fix in MR-279 branch. Fix job hang if the AM launch fails.
    (mahadev) 

    MAPREDUCE-2509. Fix NPE in UI for pending attempts. (Luke Lu via mahadev) 

    MAPREDUCE-279. Fix in MR-279 branch. Add junit jar to lib in assembly (mahadev
    and luke)

    MAPREDUCE-279. Fix in MR-279 branch. Distributed cache bug fix to pass Terasort.
    (vinodkv)
     
    MAPREDUCE-279. Fix in MR-279 branch. Fix null pointer exception in kill task
    attempt (mahadev)

    MAPREDUCE-279. Fix in MR-279 branch. Refactored RMContainerAllocator to release
    unused containers. (sharad) 

    MAPREDUCE-279. Fix in MR-279 branch. Changed Scheduler to return available limit
    to AM in the allocate api. (acmurthy)

    MAPREDUCE-279. Fix in MR-279 branch. Fix nodemanager expiry to not throw OOM.
    (mahadev)

    MAPREDUCE-279. Fix in MR-279 branch. Use DefaultContainerExecutor for
    integration tests. (cdouglas)

    MAPREDUCE-279. Fix in MR-279 branch. Fix NPE in test case (mahadev)

    MAPREDUCE-279. Fix in MR-279 branch. Fix for regression on the scheduling of
    reduces before maps are done (ddas)

    MAPREDUCE-279. Fix in MR-279 branch. Fix distributed-cache related bugs.
    (vinodkv)

    MAPREDUCE-279. Fix in MR-279 branch. Ensure unused containers released by AM are
    correctly counted for queue-capacity. (acmurthy)

    MAPREDUCE-279. Fix in MR-279 branch. Fix TestRuntimeEstimators (Siddharth Seth
    via ddas)

    MAPREDUCE-279. Fix in MR-279 branch. Fix queue refresh to correctly record newly
    added queues in CapacityScheduler. (acmurthy)

    MAPREDUCE-279. Fix in MR-279 branch. Added metrics for tracking reservations in
    CapacityScheduler. (Luke Lu via acmurthy)

    MAPREDUCE-2522. Security for JobHistory service. (Siddharth Seth via mahadev)

    MAPREDUCE-2534. Fix CI breaking hard coded version in jobclient pom. (Luke Lu
    via mahadev)

    MAPREDUCE-279. Fix in MR-279 branch. Add public cache. (cdouglas)

    MAPREDUCE-279. Fix in MR-279 branch. Made number of RPC server threads
    configurable. (acmurthy) 

    MAPREDUCE-279. Fix in MR-279 branch. Added acl check for RMAdmin. (acmurthy)

    MAPREDUCE-279. Fix in MR-279 branch. Adding job kill for any state that the job
    is in with access control. (mahadev)

    MAPREDUCE-279. Fix in MR-279 branch. Add debug statements for AM not launching
    (mahadev)

    MAPREDUCE-279. Fix in MR-279 branch. Fixing race condition leader to hung jobs
    in scheduler negotiator (mahadev)

    MAPREDUCE-279. Fix in MR-279 branch. Add debug config for delaying delete of
    local files. (cdouglas)

    MAPREDUCE-2527. Metrics for MRAppMaster (Luke lu via mahadev)

    MAPREDUCE-2532. Metrics for NodeManager (Luke Lu via mahadev)

    MAPREDUCE-279. Fix in MR-279 branch. Fixed an NPE during handling of unnecessary
    reservations in CS. (acmurthy)

    MAPREDUCE-279. Fix in MR-279 branch. Fix for public dist cache to work with non
    default hdfs (mahadev &ddas)

    MAPREDUCE-279. Fix in MR-279 branch. Making streaming -file option work. Also
    minor fixes for successful compilation of contrib tests. (vinodkv)

    MAPREDUCE-2536. Backporting changes to MR-279.

    MAPREDUCE-279. Fix in MR-279 branch. Bugfix for using user staging directory for
    history files (Siddharth Seth via mahadev)

    MAPREDUCE-279. Fix in MR-279 branch. First fix for making basic speculative
    execution work (ddas)

    MAPREDUCE-279. Fix in MR-279 branch. Fixes for TestFail/Kill (ddas)

    MAPREDUCE-279. Fix in MR-279 branch. Set correct version of avro-maven-plugin
    that is available in apache maven repositories. (vinodkv)

    MAPREDUCE-279. Fix in MR-279 branch. Fixing and reneabling
    TestContainerTokenSecretManager. (vinodkv)

    MAPREDUCE-279. Fix in MR-279 branch. Cleaning up configuration constants in
    mapreduce modules. (vinodkv)

    MAPREDUCE-279. Fix in MR-279 branch. Fixing NPE on speculator in MRAppMaster and
    making job-history optional in tests to make test goal succeed. (vinodk and
    sharadag).

    MAPREDUCE-279. Fix in MR-279 branch. Fixed NPE in CS by checking Application
    state before scheduling and fixing synchronization in CS. (acmurthy)

    MAPREDUCE-279. Fix in MR-279 branch. Making pipes work with YARN. Changed pipes
    to get log-locations from an environmental variable. (vinodkv)

    MAPREDUCE-279. Fix in MR-279 branch. Ensure 'lost' NodeManagers are dealt
    appropriately, the containers are released correctly. (acmurthy) 

    MAPREDUCE-279. Fix in MR-279 branch. Adding some more logging for AM expiry logs
    (mahadev)

    MAPREDUCE-279. Fix in MR-279 branch. Reduce ramp up and zero maps support.
    (sharad)

    MAPREDUCE-279. Fix in MR-279 branch. Allowing hdfs calls from streaming/pipes
    tasks. (vinodkv)

    MAPREDUCE-279. Fix in MR-279 branch. Added ability to decommission nodes and
    completed RM administration tools to achieve parity with JobTracker. (acmurthy) 

    MAPREDUCE-2551. Added JobSummaryLog. (Siddharth Seth via acmurthy)

    MAPREDUCE-2552. Fixed NPE in CompletedJob in JobHistoryServer. (Siddharth Seth
    via acmurthy)

    MAPREDUCE-279. Fix in MR-279 branch. Fix reduce slow start. (sharad)

    MAPREDUCE-279. Fix in MR-279 branch. Fixed TestFifoScheduler. (acmurthy)

    MAPREDUCE-279. Fix in MR-279 branch. Fix build issue for using yarn.version
    instead of hadoop-mapred.version (mahadev and giri)

    MAPREDUCE-279. Fix in MR-279 branch. Fixes in the handling of KILL events in the
    SUCCEEDED state for tasks in the application master (ddas)

    MAPREDUCE-279. Fix in MR-279 branch. Fix for NPE in TestRMNMRPCResponseId.
    (mahadev)

    MAPREDUCE-279. Fix in MR-279 branch. Fix a deadlock in the resourcemanager.
    (mahadev)

    MAPREDUCE-279. Fix in MR-279 branch. NodeStatus.getNodeHealthStatus().setBlah
    broken (Siddharth Seth)

    MAPREDUCE-279. Fix in MR-279 branch. Fix another NPE in TestRMNMRPCResponseId.
    (mahadev)

    MAPREDUCE-279. Fix in MR-279 branch. Fix for NPE in TestNMExpiry (siddharth
    seth)

    MAPREDUCE-279. Fix in MR-279 branch. Making each node aggregate all its
    user-logs to a separate hdfs file. (vinodkv)

    MAPREDUCE-279. Fix in MR-279 branch. Fix calculation of max-capacity for a
    queue, also fixed a bug in registration of NodeManagers. (acmurthy) 

    MAPREDUCE-279. Fix in MR-279 branch. More cleaning up constants, removing stale
    code, and making conspicuous the envs that apps depend on to be provided by
    YARN. (vinodkv)

    MAPREDUCE-279. Fix in MR-279 branch. Fix container size rounding in AM and
    headroom in RM. (acmurthy and sharad) 

    MAPREDUCE-279. Fix in MR-279 branch. Disable Job acls until fixed (mahadev)

    MAPREDUCE-279. Fix in MR-279 branch. Fix to report job status if the application
    is KILLED/FAILED. (mahadev)

    MAPREDUCE-279. Fix in MR-279 branch. Fix a corner case in headroom computation -
    now reservations are taken into account and headroom is computed much later to
    account for allocations/reservations. (acmurthy) 

    MAPREDUCE-2537. The RM writes its log to
    yarn-mapred-resourcemanager-<RM_Host>.out (Robert Evans via mahadev)

    MAPREDUCE-279. Fix in MR-279 branch. Fix logging for showing the state of job
    (FAILED/KILLED/SUCCEEDED) when it completes (mahadev)

    MAPREDUCE-279. Fix in MR-279 branch. Re-enabled TestCapacityScheduler.
    (acmurthy)

    MAPREDUCE-279. Fix in MR-279 branch. Support for min and max container capacity.
    (acmurthy and sharad)

    MAPREDUCE-2531. Fixed jobcontrol to downgrade JobID. (Robert Evans via acmurthy) 

    MAPREDUCE-2539. Fixed NPE in getMapTaskReports in JobClient. (Robert Evans via
    acmurthy) 

    MAPREDUCE-279. Fix in MR-279 branch. Fixing the wrong config key used in
    JobHistory that prevented configuring move-thread interval. (vinodkv)

    MAPREDUCE-279. Fix in MR-279 branch. Fixed inconsistency in QueueACL enums.
    (acmurthy)

    MAPREDUCE-279. Fix in MR-279 branch. Fix various issues with Web UI's. (Luke Lu)

    MAPREDUCE-279. Fix in MR-279 branch. Fix class cast exception in Task abort for
    old mapreduce apis. (sharad)

    MAPREDUCE-279. Fix in MR-279 branch. Add deletion of distributed cache
    resources. (cdouglas)

    MAPREDUCE-279. Fix in MR-279 branch. Disable aggregation of logs onto DFS till
    JobHistoryServer starts serving logs. (vinodkv)

    MAPREDUCE-279. Fix in MR-279 branch. Cleanup redundant code in TaskAttemptImpl.
    (sharad)

    MAPREDUCE-279. Fix in MR-279 branch. Work around broken signaling in public
    cache. (cdouglas)

    MAPREDUCE-2566. YarnConfiguration should reloadConfiguration if instantiated
    with a non YarnConfiguration object. (Siddharth Seth)

    MAPREDUCE-279. Fix in MR-279 branch. Fully resolve paths when launching
    containers. (Siddharth Seth)

    MAPREDUCE-279. Fix in MR-279 branch. Re-enabling Uber-AM feature. (vinodkv)

    MAPREDUCE-279. Fix in MR-279 branch. Fixed deadlock during expiring NMs.
    (acmurthy)

    MAPREDUCE-279. Fix in MR-279 branch. Solving NPEs during
    ContainerManager#StopContainer. Also removing the unused
    ContainerManager#CleanupContainer api. (vinodkv)

    MAPREDUCE-279. Fix in MR-279 branch. Remove retries in dist cache so that NM's
    do not shutdown (mahadev)

    MAPREDUCE-279. Fix in MR-279 branch. Fix classpath construction for Task.
    (vinodkv via sharad)

    MAPREDUCE-279. Fix in MR-279 branch. Sending Job diagnostics from AM to RM and
    redirect to history-url on job completion. (vinodkv and sharadag)

    MAPREDUCE-279. Fix in MR-279 branch. Added clover in pom dependency. (sharad)

    MAPREDUCE-279. Fix in MR-279 branch. Intermittent TestMRApp failures on faster
    Linux desktop. (Luke lu via mahadev)

    MAPREDUCE-279. Fix in MR-279 branch. Including source files in release
    distribution (Luke Lu via mahadev)

    MAPREDUCE-279. Fix in MR-279 branch. Intermittent TestMRApp failures on faster
    Linux desktop (part 2) (Luke lu via mahadev)

    MAPREDUCE-279. Fix in MR-279 branch. Disable Uber AM. (mahadev)

    MAPREDUCE-279. Fix in MR-279 branch. Added few job diagnostic messages. (sharad)

    MAPREDUCE-279. Fix in MR-279 branch. Add ability to includes src files in
    assembly target for maven (Luke Lu via mahadev)

    MAPREDUCE-2582. Cleanup JobHistory event generation.(Siddharth Seth via sharad)  

    MAPREDUCE-279. Fix in MR-279 branch. Fix rounding off problem in reduce ramp up.
    (sharad)

    MAPREDUCE-279. Fix in MR-279 branch. Fix more rounding off problems in reduce
    ramp up. Also fix a bug preventing the application of the cap on reduce ramp-up.
    (Sharad Agarwal via vinodkv)

    MAPREDUCE-279. Fix in MR-279 branch. Fix to exclude images dir into the tar
    distribution (Luke Lu via gkesavan)

    MAPREDUCE-279. Fix in MR-279 branch. Changes a couple of usages of FileContext
    to FileSystem in YarnRunner to handle distributed cache path resolutions on
    non-default filesystems. (ddas)

    MAPREDUCE-279. Fix in MR-279 branch. Display failed/killed attempts of the task
    on MR AM UI separately. (vinodkv)

    MAPREDUCE-279. Fix in MR-279 branch. Miscellaneous UI fixes + source code
    formatting for MR JobHistoryEventHandler. (vinodkv)

    MAPREDUCE-279. Fix in MR-279 branch. Fixing broken link to logs for container on
    NM web UI. (vinodkv)

    MAPREDUCE-279. Fix in MR-279 branch. Fixing the bug which was causing FAILED
    jobs to be displayed as COMPLETED on the RM UI. (vinodkv)

    MAPREDUCE-279. Fix in MR-279 branch. Job level node blacklisting. (sharad)

    MAPREDUCE-279. Fix in MR-279 branch. Fix NPE in history event handling
    (Siddharth Seth via mahadev)

    MAPREDUCE-2569. Ensure root queue allocated 100% capacity. (Jonathan Eagles via
    cdouglas)

    MAPREDUCE-279. Fix in MR-279 branch. Fix ClassCastException in JobHistoryServer
    for certain jobs. (Siddharth Seth via llu)

    MAPREDUCE-279. Fix in MR-279 branch. Changes for invoking rack resolution in the
    RM and in the AM (ddas)

    MAPREDUCE-279. Fix in MR-279 branch. Fix concurrent modification exception in
    the Capacity Scheduler (mahadev)

    MAPREDUCE-279. Fix in MR-279 branch. Fix stopContainer for setsid challenged
    platforms. (llu)

    MAPREDUCE-2587. Generate yarn version for UI. (Thomas Graves via lluts page to
    the history server UI. (vinodkv)

    MAPREDUCE-279. Fix in MR-279 branch. Bug fix to set correct state on containers
    so as to avoid duplicate containers from RM to AM. (vinodkv)

    MAPREDUCE-279. Fix in MR-279 branch. Hack until MAPREDUCE-2365 is fixed to make
    PIG work with MRV2. (mahadev)

    MAPREDUCE-279. Fix in MR-279 branch. Changes a couple of usages of FileContext
    to FileSystem in TaskAttemptImpl to handle distributed cache path resolutions on
    non-default filesystems. (ddas)

    MAPREDUCE-279. Fix in MR-279 branch. Fix NPE when requesting attempts for
    completed jobs. (Siddharth Seth via llu)

    MAPREDUCE-279. Fix in MR-279 branch. Improve logging for AM when requesting
    containers to show the right ask and release fields (mahadev)

    MAPREDUCE-279. Fix in MR-279 branch. Fix race condition between multiple
    localizers on a single node. (cdouglas via mahadev)

    MAPREDUCE-279. Fix in MR-279 branch. Fix RM app start/finish time and
    diagnostics. (llu)

    MAPREDUCE-279. Fix in MR-279 branch. Fix to schedule reduces irrespective of the
    headroom when all maps are done so as to avoid stall in reduce-scheduling when
    slow-start is disabled. (Sharad Agarwal via vinodkv).

    MAPREDUCE-279. Fix in MR-279 branch. Disabling locality-wait in
    CapacityScheduler for now to prevent uber-slow scheduling for apps with no
    data-locality constraints (sleep-job like). (vinodkv)

    MAPREDUCE-279. Fix in MR-279 branch. Fixing scheduling deadlock in AM because of
    incorrect headRoom values from RM. The bug happens when AM releases containers
    and RM decrements current memory usage twice for all those containers. (vinodkv)

    MAPREDUCE-2611. Fix counters, finish times etc. in job history. (Siddharth Seth
    via llu)

    MAPREDUCE-279. Fix in MR-279 branch. Fix for ConcurrentModification exception
    while iterating through tokens in a UGI in ContainerLauncherImpl. (ddas)

    MAPREDUCE-279. Fix in MR-279 branch. Fix for NPE in YarnChild that was causing
    lots of tasks to fail. (vinodkv)

    MAPREDUCE-2615. Make killJob go through AM and fix JobSummaryLog. (Siddharth
    Seth via llu)

    MAPREDUCE-279. Fix in MR-279 branch. Fix class cast exception in release
    reserved containers in capacity scheduler (mahadev)

    MAPREDUCE-279. Fix in MR-279 branch. Fix diagnostics display for more than 100
    apps in RM. (llu)

    MAPREDUCE-279. Fix in MR-279 branch. Fix some invalid transitions in the RM.
    (vinodkv via ddas)

    MAPREDUCE-2618. Fix NPE in 0 map 0 reduce jobs. (Jeffrey Naisbitt via llu)

    MAPREDUCE-2625. Add version info to nodemanager info page. (Jonathan Eagles via
    llu)

    MAPREDUCE-279. Fix in MR-279 branch. (1) Faster retries from AM to HistoryServer
    (2) Correct diagnostics for containers. (vinodkv)

    MAPREDUCE-279. Fix in MR-279 branch. Major ASM cleanup. Streamlining classes,
    interface and events. (vinodkv)

    MAPREDUCE-279. Fix in MR-279 branch. Reinstate resolve path fixes for viewfs.
    (Siddharth Seth via llu)

    MAPREDUCE-2633. Add a getCounter(Enum) method to the Counters record. (Josh
    Wills via sharad)

    MAPREDUCE-2645. Updates to MRv2 INSTALL and README documentation. (Josh Wills
    via vinodkv)

    MAPREDUCE-2628. Add compiled on date to NM and RM info/about page.

    MAPREDUCE-2400. Remove Cluster's dependency on JobTracker via a ServiceProvider
    for the actual implementation. (tomwhite via acmurthy) 

    MAPREDUCE-2663. Refactoring StateMachineFactory inner classes. (ahmed radwan via
    mahadev)

    MAPREDUCE-2678. minimum-user-limit-percent no longer honored. (naisbitt via
    mahadev)

    MAPREDUCE-2630. refreshQueues leads to NPEs when used w/FifoScheduler. (Josh
    Wills via mahadev)

    MAPREDUCE-2644. NodeManager fails to create containers when NM_LOG_DIR is not
    explicitly set in the Configuration. (Josh Wills via vinodkv)

    MAPREDUCE-2661. Fix TaskImpl to not access MapTaskImpl. (Ahmed Radwan via
    sharad) 

    HADOOP-6929. Backport changes to MR-279 (mahadev and owen)

    HADOOP-6929. Making Security Info abstract and not an interface (mahadev)

    MAPREDUCE-2667. mapred job -kill leaves application in RUNNING state (thomas
    graves via mahadev)

    MAPREDUCE-2664. Implement JobCounters for Mtions as asynchronous. (vinodkv,
    sharad and acmurthy)

    MAPREDUCE-2773. server.api.records.NodeHealthStatus renamed but not updated in
    client NodeHealthStatus.java (Thomas Graves via mahadev)

    MAPREDUCE-2772. Fix MR-279 build after common mavenization. (Robert Joseph Evans
    via llu)

    MAPREDUCE-2772. Fix MR-279 build after common mavenization, part 2. (Thomas
    Graves via llu)

    MAPREDUCE-279. Fix in MR-279 branch. Harmonize slf4j versions. (llu)

    MAPREDUCE-279. Fix in MR-279 branch. Fix NPE in FifoScheduler. (mahadev)

    MAPREDUCE-2776. Fix some of the yarn findbug warnings. (Siddharth Seth via
    mahadev)

    MAPREDUCE-279. Fix in MR-279 branch. Fix findbugs warnings in mr-client modules,
    part 1 (mahadev) 

    MAPREDUCE-279. Fix in MR-279 branch. Fix findbugs warnings in mr-client modules
    part 2 (mahadev)

    MAPREDUCE-279. Fix in MR-279 branch. Fix findbugs warnings in mr-client modules
    part 3 (mahadev)

    MAPREDUCE-279. Fix in MR-279 branch. Fix the poms to enable 0.23 snapshots for
    hdfs/common from apache nightly builds (gkesavan)

    MAPREDUCE-279. Fix in MR-279 branch. Fix ivy conf to work with the hadoop common
    trunk maven build changes. (Giridharan Kesavan)

    MAPREDUCE-279. Fix in MR-279 branch. Patch for findbugs warnings in Resource
    Manager (Siddharth Seth via mahadev)

    MAPREDUCE-279. Fix in MR-279 branch. Fix for running ant targets to use the
    right set of common/test jars (gkesavan via mahadev)

    MAPREDUCE-2782. Unit tests for CapacityScheduler. (acmurthy) 

    MAPREDUCE-2706. Log job submission failures. (Jeffrey Naisbitt via acmurthy) 

    MAPREDUCE-2781. mr279 RM application finishtime not set (Thomas Graves via
    mahadev)

    MAPREDUCE-279. Fix in MR-279 branch. Fixed CS locality wait factor. (acmurthy)

    MAPREDUCE-2808. pull MAPREDUCE-2797 into mr279 branch (Thomas Graves via
    mahadev)

    MAPREDUCE-2639. Bug fixes in speculate.DataStatistics. (Josh Wills via acmurthy)

    MAPREDUCE-2839. Fixed TokenCache to get delegation tokens using both new and old
    apis. (Siddharth Seth via acmurthy)

    MAPREDUCE-2727. Fix divide-by-zero error in SleepJob for sleepCount equals 0.
    (Jeffrey Naisbitt via acmurthy)

    MAPREDUCE-2839. Fixed TokenCache to get delegation tokens using both new
    and old apis. (Siddharth Seth via acmurthy)

    MAPREDUCE-2727. Fix divide-by-zero error in SleepJob for sleepCount equals
    0. (Jeffrey Naisbitt via acmurthy)
 
    MAPREDUCE-2860. Fix log4j logging in the maven test cases. (mahadev)

    MAPREDUCE-2867. Remove Unused TestApplicaitonCleanup in resourcemanager/applicationsmanager.
    (mahadev)

    MAPREDUCE-2868. ant build broken in hadoop-mapreduce dir (mahadev, giri and arun via mahadev)

    MAPREDUCE-2649. Handling of finished applications in RM. (Thomas Graves
    via acmurthy) 

    MAPREDUCE-2838. Fix MapReduce builds to use new hadoop-common test jars.
    (gkesavan via acmurthy) 
   
    MAPREDUCE-2859. Fix eclipse plugin contrib module compilation (gkesavan) 

    MAPREDUCE-2846. Fix missing synchronization in the task log management.
    (omalley)

    MAPREDUCE-2807. Fix AM restart and client redirection. (sharad)

    MAPREDUCE-2877. Add missing Apache license header in some files in MR 
    and also add the rat plugin to the poms. (mahadev)

    MAPREDUCE-2796. Set start times for MR applications for clients to see.
    (Devaraj K via acmurthy) 

    MAPREDUCE-2879. Fix version for MR-279 to 0.23.0. (acmurthy) 
   
    MAPREDUCE-2881. Fix to include log4j 1.2.16 depenency (gkesavan)

    MAPREDUCE-2885. Fix mapred-config.sh to look for hadoop-config.sh in
    HADOOP_COMMON_HOME/libexec. (acmurthy) 

    MAPREDUCE-2893. Remove duplicate entry of YarnClientProtocolProvider in
    ClientProtocolProvider services file. (Liang-Chi Hsieh via acmurthy) 

    MAPREDUCE-2891. Javadoc for AMRMProtocol and related records. (acmurthy)

    MAPREDUCE-2898. Javadoc for ContainerManager protocol and related records. 
    (acmurthy)

    MAPREDUCE-2904. Fixed bin/yarn to correctly include HDFS jars and
    clean up of stale refs to pre-mavenized Hadoop Common and HDFS. 
    (Sharad Agarwal and Arun C. Murthy via acmurthy)

    MAPREDUCE-2737. Update the progress of jobs on client side. (Siddharth Seth
    and Mahadev Konar via mahadev)

    MAPREDUCE-2886. Fix Javadoc warnings in MapReduce. (mahadev)

    MAPREDUCE-2897. Javadoc for ClientRMProtocol protocol and related records. 
    (acmurthy)

    MAPREDUCE-2916. Ivy build for MRv1 fails with bad organization for 
    common daemon. (mahadev)

    MAPREDUCE-2917. Fixed corner case in container reservation which led to
    starvation and hung jobs. (acmurthy) 

    MAPREDUCE-2756. Better error handling in JobControl for failed jobs.
    (Robert Evans via acmurthy) 

    MAPREDUCE-2716. MRReliabilityTest job fails because of missing
    job-file. (Jeffrey Naisbitt via vinodkv)

    MAPREDUCE-2882. TestLineRecordReader depends on ant jars. (todd)

    MAPREDUCE-2687. Fix NodeManager to use the right version of
    LocalDirAllocator.getLocalPathToWrite. (mahadev & acmurthy) 

    MAPREDUCE-2800. Set final progress for tasks to ensure all task information
    is correctly logged to JobHistory. (Siddharth Seth via acmurthy)

    MAPREDUCE-2938. Log application submission failure in CapacityScheduler.
    (acmurthy) 

    MAPREDUCE-2948. Hadoop streaming test failure, post MR-2767 (mahadev)

    MAPREDUCE-2908. Fix all findbugs warnings. (vinodkv via acmurthy) 

    MAPREDUCE-2947. Fixed race condition in AuxiliaryServices. (vinodkv via
    acmurthy) 

    MAPREDUCE-2844. Fixed display of nodes in UI. (Ravi Teja Ch N V via
    acmurthy) 

    MAPREDUCE-2677. Fixed 404 for some links from HistoryServer. (Robert Evans
    via acmurthy) 

    MAPREDUCE-2937. Ensure reason for application failure is displayed to the
    user. (mahadev via acmurthy) 

    MAPREDUCE-2953. Fix a race condition on submission which caused client to 
    incorrectly assume application was gone by making submission synchronous
    for RMAppManager. (Thomas Graves via acmurthy) 

    MAPREDUCE-2963. Fix hang in TestMRJobs. (Siddharth Seth via acmurthy) 

    MAPREDUCE-2954. Fixed a deadlock in NM caused due to wrong synchronization
    in protocol buffer records. (Siddharth Seth via vinodkv)

    MAPREDUCE-2975. Fixed YARNRunner to use YarnConfiguration rather than
    Configuration. (mahadev via acmurthy) 
 
    MAPREDUCE-2971. ant build mapreduce fails protected access jc.displayJobList
    (jobs) (Thomas Graves via mahadev)

    MAPREDUCE-2691. Finishing up the cleanup of distributed cache file resources
    and related tests. (Siddharth Seth via vinodkv)

    MAPREDUCE-2749. Ensure NM registers with RM after starting all its services
    correctly. (Thomas Graves via acmurthy)

    MAPREDUCE-2979. Removed the needless ClientProtocolProvider configuration
    from the hadoop-mapreduce-client-core module. (Siddharth Seth via vinodkv)

    MAPREDUCE-2985. Fixed findbugs warnings in ResourceLocalizationService.
    (Thomas Graves via acmurthy)

    MAPREDUCE-2874. Fix formatting of ApplicationId in web-ui. (Eric Payne via
    acmurthy)

    MAPREDUCE-2995. Better handling of expired containers in MapReduce
    ApplicationMaster. (vinodkv via acmurthy) 

    MAPREDUCE-2995. Fixed race condition in ContainerLauncher. (vinodkv via 
    acmurthy) 

    MAPREDUCE-2949. Fixed NodeManager to shut-down correctly if a service
    startup fails. (Ravi Teja via vinodkv)

    MAPREDUCE-3005. Fix both FifoScheduler and CapacityScheduler to correctly
    enforce locality constraints. (acmurthy) 

    MAPREDUCE-3007. Fixed Yarn Mapreduce client to be able to connect to 
    JobHistoryServer in secure mode. (vinodkv)

    MAPREDUCE-2987. Fixed display of logged user on RM Web-UI. (Thomas Graves
    via acmurthy)

    MAPREDUCE-3006. Fixed MapReduce AM to exit only after properly writing out
    history file. (vinodkv)

    MAPREDUCE-2925. Fixed Yarn+MR client code to behave saner with completed
    jobs. (Devaraj K via vinodkv)

    MAPREDUCE-3030. Fixed a bug in NodeId.equals() that was causing RM to
    reject all NMs. (Devaraj K via vinodkv)

    MAPREDUCE-3042. Fixed default ResourceTracker address. (Chris Riccomini
    via acmurthy) 

    MAPREDUCE-3038. job history server not starting because conf() missing
    HsController (Jeffrey Naisbitt via mahadev)

    MAPREDUCE-3004. Fix ReduceTask to not assume 'local' mode in YARN. (Hitesh
    Shah via acmurthy)

    MAPREDUCE-3017. The Web UI shows FINISHED for killed/successful/failed jobs.
    (mahadev)

    MAPREDUCE-3040. Fixed extra copy of Configuration in
    YarnClientProtocolProvider and ensured MiniMRYarnCluster sets JobHistory
    configuration for tests. (acmurthy) 

    MAPREDUCE-3018. Fixed -file option for streaming. (mahadev via acmurthy) 

    MAPREDUCE-3036. Fixed metrics for reserved resources in CS. (Robert Evans
    via acmurthy)

    MAPREDUCE-2998. Fixed a bug in TaskAttemptImpl which caused it to fork
    bin/mapred too many times. (vinodkv via acmurthy)

    MAPREDUCE-3023. Fixed clients to display queue state correctly. (Ravi
    Prakash via acmurthy) 

    MAPREDUCE-2970. Fixed NPEs in corner cases with different configurations
    for mapreduce.framework.name. (Venu Gopala Rao via vinodkv)

    MAPREDUCE-3062. Fixed default RMAdmin address. (Chris Riccomini
    via acmurthy) 

    MAPREDUCE-3066. Fixed default ResourceTracker address for the NodeManager. 
    (Chris Riccomini via acmurthy) 

    MAPREDUCE-3044. Pipes jobs stuck without making progress. (mahadev)

    MAPREDUCE-2754. Fixed MR AM stdout, stderr and syslog to redirect to
    correct log-files. (Ravi Teja Ch N V via vinodkv)

    MAPREDUCE-3073. Fixed build issues in MR1. (mahadev via acmurthy)

    MAPREDUCE-2691. Increase threadpool size for launching containers in
    MapReduce ApplicationMaster. (vinodkv via acmurthy)


    MAPREDUCE-2990. Fixed display of NodeHealthStatus. (Subroto Sanyal via
    acmurthy) 

    MAPREDUCE-3053. Better diagnostic message for unknown methods in ProtoBuf
    RPCs. (vinodkv via acmurthy)

    MAPREDUCE-2952. Fixed ResourceManager/MR-client to consume diagnostics
    for AM failures in a couple of corner cases. (Arun C Murthy via vinodkv)

    MAPREDUCE-3064. 27 unit test failures with Invalid 
    "mapreduce.jobtracker.address" configuration value for 
    JobTracker: "local" (Venu Gopala Rao via mahadev)

    MAPREDUCE-3090. Fix MR AM to use ApplicationAttemptId rather than
    (ApplicationId, startCount) consistently. (acmurthy)  

    MAPREDUCE-2646. Fixed AMRMProtocol to return containers based on
    priority. (Sharad Agarwal and Arun C Murthy via vinodkv)

    MAPREDUCE-3031. Proper handling of killed containers to prevent stuck
    containers/AMs on an external kill signal. (Siddharth Seth via vinodkv)

    MAPREDUCE-2984. Better error message for displaying completed containers.
    (Devaraj K via acmurthy)

    MAPREDUCE-3071. app master configuration web UI link under the Job menu 
    opens up application menu. (thomas graves  via mahadev)

    MAPREDUCE-3067. Ensure exit-code is set correctly for containers. (Hitesh
    Shah via acmurthy)

    MAPREDUCE-2999. Fix YARN webapp framework to properly filter servlet
    paths. (Thomas Graves via vinodkv)

    MAPREDUCE-3095. fairscheduler ivy including wrong version for hdfs.
    (John George via mahadev)

    MAPREDUCE-3054. Unable to kill submitted jobs. (mahadev)

    MAPREDUCE-3021. Change base urls for RM web-ui. (Thomas Graves via
    acmurthy) 

    MAPREDUCE-3041. Fixed ClientRMProtocol to provide min/max resource
    capabilities along-with new ApplicationId for application submission.
    (Hitesh Shah via acmurthy)

    MAPREDUCE-2843. Fixed the node-table to be completely displayed and making
    node entries on RM UI to be sortable. (Abhijit Suresh Shingate via vinodkv)

    MAPREDUCE-3110. Fixed TestRPC failure. (vinodkv)

    MAPREDUCE-3078. Ensure MapReduce AM reports progress correctly for
    displaying on the RM Web-UI. (vinodkv via acmurthy)

    MAPREDUCE-3114. Fixed invalid ApplicationURL on RM WebUI. (Subroto Sanyal
    via vinodkv)

    MAPREDUCE-2791. Added missing info on 'job -status' output. (Devaraj K via
    acmurthy)

    MAPREDUCE-2996. Add uber-ness information to JobHistory. (Jonathan Eagles
    via acmurthy)

    MAPREDUCE-3050. Add ability to get resource usage information for
    applications and nodes. (Robert Evans via acmurthy) 

    MAPREDUCE-3113. Ensure bin/yarn and bin/yarn-daemon.sh identify the root
    of the install properly. (Xie Xianshan via acmurthy) 

    MAPREDUCE-3137. Fix broken merge of MAPREDUCE-2179. (Hitesh Shah via
    acmurthy) 

    MAPREDUCE-2792. Replace usage of node ip-addresses with hostnames.
    (vinodkv via acmurthy) 

    MAPREDUCE-3112. Fixed recursive sourcing of HADOOP_OPTS environment
    variable. (Eric Yang)

    MAPREDUCE-3056. Changed the default staging directory to not include
    user.name to prevent issues with non-secure mode. (Devaraj K via vinodkv)

    MAPREDUCE-2913. Fixed TestMRJobs.testFailingMapper to assert the correct
    TaskCompletionEventStatus. (Jonathan Eagles via vinodkv)

    MAPREDUCE-2794. [MR-279] Incorrect metrics value for AvailableGB per 
    queue per user. (John George via mahadev)

    MAPREDUCE-2783. Fixing RM web-UI to show no tracking-URL when AM
    crashes. (Eric Payne via vinodkv)

    MAPREDUCE-3141. Fix the broken MRAppMaster to work over YARN in security
    mode.(vinodkv)

    MAPREDUCE-2751. Modified NodeManager to stop leaving around local files
    after application finishes. (Siddharth Seth via vinodkv)

    MAPREDUCE-3033. Ensure Master interface pays attention to classic v/s yarn
    frameworks. (Hitesh Shah via acmurthy)

    MAPREDUCE-2802. Ensure JobHistory filenames have jobId. (Jonathan Eagles
    via acmurthy) 

    MAPREDUCE-2876. Use a different config for ContainerAllocationExpirer.
    (Anupam Seth via acmurthy) 

    MAPREDUCE-3153. Fix TestFileOutputCommitter which was broken by
    MAPREDUCE-2702. (mahadev via acmurthy) 

    MAPREDUCE-3123. Fix NM to quote symlink names to escape special
    characters. (Hitesh Shah via acmurthy) 

    MAPREDUCE-3154. Fix JobSubmitter to check for output specs before copying
    job submission files to fail fast. (Abhijit Suresh Shingate via acmurthy) 

    MAPREDUCE-3158. Fix test failures in MRv1 due to default framework being
    set to yarn. (Hitesh Shah via acmurthy)

    MAPREDUCE-3167. container-executor is not being packaged with the assembly
    target. (mahadev)

    MAPREDUCE-3020. Fixed TaskAttemptImpl to log the correct node-address for
    a finished Reduce task. (Chackaravarthy via vinodkv)

    MAPREDUCE-2668. Fixed AuxServices to send a signal on application-finish
    to all the services. (Thomas Graves via vinodkv)

    MAPREDUCE-3126. Fixed a corner case in CapacityScheduler where headroom
    wasn't updated on changes to cluster size. (acmurthy) 

    MAPREDUCE-3140. Fixed the invalid JobHistory URL for failed
    applications. (Subroto Sanyal via vinodkv)

    MAPREDUCE-3125. Modified TaskImpl to consider only non-failed, non-killed
    task-attempts for obtaining task's progress. (Hitesh Shah via vinodkv)

    MAPREDUCE-2666. Retrieve shuffle port number from JobHistory on MR AM
    restart. (Jonathan Eagles via acmurthy) 

    MAPREDUCE-2789. Complete schedulingInfo on CLI. (Eric Payne via acmurthy) 

    MAPREDUCE-3170. Fixed job output commit for deep hierarchies. (Hitesh Shah
    via acmurthy)

    MAPREDUCE-3124. Fixed location of native libs i.e. libhadoop.so for
    containers. (John George via acmurthy) 

    MAPREDUCE-3057. Job History Server goes of OutOfMemory with 1200 Jobs 
    and Heap Size set to 10 GB. (Eric Payne via mahadev)

    MAPREDUCE-2840. mr279 TestUberAM.testSleepJob test fails. (jonathan eagles
    via mahadev)

    MAPREDUCE-3190. Ensure bin/yarn fails early with a clear error message
    when HADOOP_COMMON_HOME or HADOOP_HDFS_HOME are not set. (todd & acmurthy 
    via acmurthy)

    MAPREDUCE-3189. Add link decoration back to MR2's CSS. (Todd Lipcon via
    mahadev)
    
    MAPREDUCE-3127. Changed default value of yarn.resourcemanager.acl.enable
    to true and added some more documentation. (acmurthy) 

    MAPREDUCE-3032. Fixed TaskAttemptImpl so that JobHistory can have error
    information about failed tasks. (Devaraj K via vinodkv)

    MAPREDUCE-3196. TestLinuxContainerExecutorWithMocks fails on Mac OSX.
    (Arun Murthy via mahadev)

    MAPREDUCE-3197. TestMRClientService failing on building clean checkout of 
    branch 0.23 (mahadev)

    MAPREDUCE-2762. Cleanup MR staging directory on completion. (mahadev via
    acmurthy) 

    MAPREDUCE-3165. Ensure logging options are set correctly for MR AM and
    tasks. (todd via acmurthy) 

    MAPREDUCE-3203. Fix some javac warnings in MRAppMaster. (mahadev)

    MAPREDUCE-3162. Separated application-init and container-init event types
    in NodeManager's Application state machine. (Todd Lipcon via vinodkv)

    MAPREDUCE-3176. Fixed ant mapreduce tests that are timing out because
    of wrong framework name. (Hitesh Shah via vinodkv)

    MAPREDUCE-3181. Fixed MapReduce runtime to load yarn-default.xml and
    yarn-site.xml. (acmurthy) 

    MAPREDUCE-2788. Normalize resource requests in FifoScheduler
    appropriately. (Ahmed Radwan via acmurthy) 

    MAPREDUCE-2693. Fix NPE in job-blacklisting. (Hitesh Shah via acmurthy) 

    MAPREDUCE-3208. Fix NPE task/container log appenders. (liangzhwa via
    acmurthy) 

    MAPREDUCE-3212. Fix usage/help message for bin/yarn. (Bhallamudi Venkata 
    Siva Kamesh via acmurthy) 

    MAPREDUCE-3179. Ensure failed tests exit with right error code. (Jonathan
    Eagles via acmurthy)

    MAPREDUCE-3188. Ensure correct shutdown in services. (todd via acmurthy) 

    MAPREDUCE-3226. Fix shutdown of fetcher threads. (vinodkv via acmurthy) 

    MAPREDUCE-3070. Fix NodeManager to use ephemeral ports by default.
    (Devaraj K via acmurthy) 

    MAPREDUCE-3242. Trunk compilation broken with bad interaction from 
    MAPREDUCE-3070 and MAPREDUCE-3239. (mahadev)

    MAPREDUCE-3058. Fixed MR YarnChild to report failure when task throws an
    error and thus prevent a hanging task and job. (vinodkv)

    MAPREDUCE-3087. Fixed the mapreduce classpath to correctly include the
    generated-classpath file needed for tests. (Ravi Prakash via vinodkv)

    MAPREDUCE-3233. Fixed a bug in MR Job so as to be able to restart the
    application on AM crash. (Mahadev Konar via vinodkv)

    MAPREDUCE-3028. Added job-end notification support. (Ravi Prakash via
    acmurthy) 

    MAPREDUCE-3249. Ensure shuffle-port is correctly used duringMR AM recovery. 
    (vinodkv via acmurthy) 

    MAPREDUCE-3252. Fix map tasks to not rewrite data an extra time when
    map output fits in spill buffer. (todd)

    MAPREDUCE-3159. Ensure DefaultContainerExecutor doesn't delete application
    directories during app-init. (todd via acmurthy)

    MAPREDUCE-2746. Yarn servers can't communicate with each other with 
    hadoop.security.authorization set to true (acmurthy via mahadev)

    MAPREDUCE-2821. Added missing fields (resourcePerMap & resourcePerReduce)
    to JobSummary logs. (mahadev via acmurthy)

    MAPREDUCE-3253. Fixed ContextFactory to clone JobContext correctly.
    (acmurthy) 

    MAPREDUCE-3263. Fixed the MAPREDUCE-3028 commit which broke MR1. (Hitesh
    Shah via acmurthy) 

    MAPREDUCE-3269. Fixed log4j properties to correctly set logging options
    for JobHistoryServer vis-a-vis JobSummary logs. (mahadev via acmurthy) 

    MAPREDUCE-3250. When AM restarts, client keeps reconnecting to the new AM 
    and prints a lots of logs. (vinodkv via mahadev)

    MAPREDUCE-3254. Fixed streaming to set the job.jar by using the right
    JobConf ctor. (acmurthy) 

    MAPREDUCE-3264. mapreduce.job.user.name needs to be set automatically.
    (acmurthy via mahadev)

    MAPREDUCE-3175. Add authorization to admin web-pages such as /stacks, /jmx
    etc. (Jonathan Eagles via acmurthy)

    MAPREDUCE-3257. Added authorization checks for the protocol between
    ResourceManager and ApplicationMaster. (vinodkv via acmurthy) 

    MAPREDUCE-3259. Added java.library.path of NodeManager to
    ContainerLocalizer in LinuxContainerExecutor. (Kihwal Lee via acmurthy) 

    MAPREDUCE-3279. Fixed TestJobHistoryParsing which assumed user name to be
    mapred all the time. (Siddharth Seth via acmurthy)

    MAPREDUCE-3240. Fixed NodeManager to be able to forcefully cleanup its
    containers (process-trees) irrespective of whether the container succeeded,
    or killed. Contributed by Hitesh Shah.

    MAPREDUCE-3281. Fixed a bug in TestLinuxContainerExecutorWithMocks. (vinodkv)

    MAPREDUCE-3228. Fixed MR AM to timeout RPCs to bad NodeManagers. (vinodkv
    via acmurthy)

    MAPREDUCE-3284. Moved JobQueueClient to hadoop-mapreduce-client-core.
    (acmurthy) 

    MAPREDUCE-3282. bin/mapred job -list throws exception. (acmurthy via 
    mahadev)

    MAPREDUCE-3186. User jobs are getting hanged if the Resource manager
    process goes down and comes up while job is getting executed. 
    (Eric Payne via mahadev)

    MAPREDUCE-3285. Tests on branch-0.23 failing (Siddharth Seth via mahadev)

    MAPREDUCE-3258. Fixed AM & JobHistory web-ui to display counters properly.
    (Siddharth Seth via acmurthy)

    MAPREDUCE-3290. Fixed a NPE in ClientRMService. (acmurthy) 

    MAPREDUCE-3185. RM Web UI does not sort the columns in some cases.
    (Jonathan Eagles via mahadev)

    MAPREDUCE-3292. In secure mode job submission fails with Provider 
    org.apache.hadoop.mapreduce.security.token.JobTokenIndentifier$Renewer 
    not found. (mahadev)

    MAPREDUCE-3296. Fixed the remaining nine FindBugs warnings. (vinodkv)

    MAPREDUCE-2775. Fixed ResourceManager and NodeManager to force a
    decommissioned node to shutdown. (Devaraj K via vinodkv)

    MAPREDUCE-3304. Fixed intermittent test failure due to a race in
    TestRMContainerAllocator#testBlackListedNodes. (Ravi Prakash via acmurthy) 

    MAPREDUCE-3306. Fixed a bug in NodeManager ApplicationImpl that was causing
    NodeManager to crash. (vinodkv)

    MAPREDUCE-3295. TestAMAuthorization failing on branch 0.23. (vinodkv via mahadev)

    MAPREDUCE-3183. hadoop-assemblies/src/main/resources/assemblies/hadoop-mapreduce-dist.xml
    missing license header. (Hitesh Shah via tucu).

    MAPREDUCE-3003. Publish MR JARs to Maven snapshot repository. (tucu)

    MAPREDUCE-3199. Fixed pom files to include correct log4j configuration for
    tests. (vinodkv)

    MAPREDUCE-3204. mvn site:site fails on MapReduce. (tucu)

    MAPREDUCE-3248. Fixed log4j properties. (vinodkv via acmurthy)

    MAPREDUCE-3256. Added authorization checks for the protocol between
    NodeManager and ApplicationMaster. (vinodkv via acmurthy) 

    MAPREDUCE-3274. Fixed a race condition in MRAppMaster that was causing a
    task-scheduling deadlock. (Robert Joseph Evans via vinodkv)

    MAPREDUCE-3171 merge from trunk reverted changes from MAPREDUCE-2747 MAPREDUCE-3240.

    MAPREDUCE-3313. Fixed initialization of ClusterMetrics which was failing
    TestResourceTrackerService sometimes. (Hitesh Shah via vinodkv)

    MAPREDUCE-2766. Fixed NM to set secure permissions for files and directories
    in distributed-cache. (Hitesh Shah via vinodkv)

    MAPREDUCE-2696. Fixed NodeManager to cleanup logs in a thread when logs'
    aggregation is not enabled. (Siddharth Seth via vinodkv)

    MAPREDUCE-3262. Fixed Container's state-machine in NodeManager to handle
    a couple of events in failure states correctly. (Hitesh Shah and Siddharth
    Seth via vinodkv)

    MAPREDUCE-3035. Fixed MR JobHistory to ensure rack information is present.
    (chakravarthy via acmurthy)

    MAPREDUCE-3321. Disabled a few MR tests for 0.23. (Hitesh Shah via
    acmurthy) 

    MAPREDUCE-3220. Fixed TestCombineOutputCollector. (Devaraj K via acmurthy) 

    MAPREDUCE-3103. Implement Job ACLs for MRAppMaster. 
    (mahadev)
    
    MAPREDUCE-3241. [Rumen] Fix Rumen to ignore the AMStartedEvent. (amarrk)

    MAPREDUCE-3166. [Rumen] Make Rumen use job history api instead of relying
    on current history file name format. (Ravi Gummadi via amarrk)

    MAPREDUCE-3157. [Rumen] Fix TraceBuilder to handle 0.20 history file
                    names also. (Ravi Gummadi via amarrk)

    MAPREDUCE-3081. Fix vaidya startup script. (gkesavan via suhas).

    MAPREDUCE-2764. Fix renewal of dfs delegation tokens. (Owen via jitendra)

    MAPREDUCE-3192. Fix Javadoc warning in JobClient.java and Cluster.java.
    (jitendra)

    MAPREDUCE-3237. Move LocalJobRunner to hadoop-mapreduce-client-core.
    (tomwhite via acmurthy) 

    MAPREDUCE-3316. Rebooted link is not working properly. 
    (Bhallamudi Venkata Siva Kamesh via mahadev)

    MAPREDUCE-3317. Rumen TraceBuilder is emiting null as hostname.
    (Ravi Gummadi via mahadev)

    MAPREDUCE-3332. contrib/raid compile breaks due to changes in hdfs/protocol/datatransfer/
    Sender#writeBlock related to checksum handling (Hitesh Shah via mahadev)

    MAPREDUCE-3337. Added missing license headers. (acmurthy) 
    
Release 0.22.1 - Unreleased

  INCOMPATIBLE CHANGES

  NEW FEATURES

  IMPROVEMENTS

  OPTIMIZATIONS

  BUG FIXES

    MAPREDUCE-3837. Job tracker is not able to recover jobs after crash.
    (Mayank Bansal via shv) 

Release 0.22.0 - 2011-11-29

  INCOMPATIBLE CHANGES

    MAPREDUCE-1866. Removes deprecated class
    org.apache.hadoop.streaming.UTF8ByteArrayUtils. (amareshwari)

    MAPREDUCE-1664. Changes the behaviour of the combination of job-acls
    when they function together with queue-acls. (Ravi Gummadi via vinodkv)

    MAPREDUCE-2994. Fixed a bug in ApplicationID parsing that affects RM
    UI. (Devaraj K via vinodkv)

    MAPREDUCE-1788. o.a.h.mapreduce.Job shouldn't make a copy of the JobConf.
    (Arun Murthy via mahadev)

  NEW FEATURES

    MAPREDUCE-1804. Stress-test tool for HDFS introduced in HDFS-708.
    (Joshua Harlow via shv)

    MAPREDUCE-220. Collect cpu and memory statistics per task. (Scott Chen via
    acmurthy)

    MAPREDUCE-1970.  Reed-Solomon code implementation for HDFS RAID.
    (Scott Chen via dhruba)

    MAPREDUCE-2169. Integrated Reed-Solomon code with RaidNode. (Ramkumar
    Vadali via schen)

    MAPREDUCE-2936. Contrib Raid compilation broken after HDFS-1620. (vinodkv)

  IMPROVEMENTS

    MAPREDUCE-2141. Add an "extra data" field to Task for use by Mesos. (matei)

    MAPREDUCE-2140. Regenerate fair scheduler design doc PDF. (matei)

    MAPREDUCE-1546. Redirect all job pages to corresponding history page
    if job is not in JT memory. (Scott Chen via sharad)

    MAPREDUCE-1092. Enable assertions for unit tests. (Eli Collins via
    cdouglas)

    MAPREDUCE-1680. Add a metric recording JobTracker heartbeats processed.
    (Dick King via cdouglas)

    MAPREDUCE-1761. FairScheduler allows separate configuration of node
    and rack locality wait time (Scott Chen via dhruba)

    MAPREDUCE-1539. authorization checks for inter-server protocol
    (based on HADOOP-6600) (Boris Shkolnik via shv)

    MAPREDUCE-1798. Names the configuration keys for the Kerberos
    principals better. (Boris Shkolnik via ddas)

    MAPREDUCE-1773. streaming doesn't support jobclient.output.filter.
    (Amareshwari Sriramadasu via vinodkv)

    MAPREDUCE-1785. Add streaming config option for not emitting the key.
    (Eli Collins via sharad)

    MAPREDUCE-572. If #link is missing from uri format of -cacheArchive
    then streaming does not throw error. (Amareshwari Sriramadasu via
    vinodkv)

    MAPREDUCE-1545. Add timestamps for first task type launched in job summary.
    (Luke Lu via cdouglas)

    MAPREDUCE-1543. Add an audit log for authentication events. (Amar Kamat and
    Luke Lu via cdouglas)

    MAPREDUCE-1762. Add ability to set values of task counters. (Scott Chen via
    cdouglas)

    MAPREDUCE-1533. Reduce overhead of logging and string manipulation during
    heartbeat processing. (Amar Kamat and Dick King via cdouglas)

    MAPREDUCE-1516. JobTracker issues delegation tokens only if the user's
    authentication is Kerberos. (Jitendra Pandey via ddas)

    MAPREDUCE-647. Update distcp forrest documentation to reflect the changes
    of HADOOP-5472, MAPREDUCE-642 and HADOOP-5620.  (Rodrigo Schmidt via
    szetszwo)

    MAPREDUCE-1851. Documents configuration parameters in streaming.
    (amareshwari)
    
    MAPREDUCE-1868. Add a read and connection timeout to JobClient while
    pulling tasklogs. (Krishna Ramachandran via acmurthy)

    MAPREDUCE-1778. Ensure failure to setup CompletedJobStatusStore is not
    silently ignored by the JobTracker. (Krishna Ramachandran via acmurthy)

    MAPREDUCE-1850. Includes job submit host information (name and ip) in
    jobconf and jobdetails display (Krishna Ramachandran via amareshwari)

    MAPREDUCE-1893. Slive with multiple reducers. (shv)

    MAPREDUCE-1248. Fixes redudant memory copying in StreamKeyValUtil.
    (Ruibang He via amareshwari)

    MAPREDUCE-1840. Enhancements to Gridmix benchmark simulating user
    diversity, queue replay, and task duration for JobTracker load testing.
    Also includes compatibility with security enhancements, and scalability
    improvements. (Amar Kamat, Rahul Singh, Hong Tang, and cdouglas)

    MAPREDUCE-1848. Put number of speculative, data local, rack local 
    tasks in JobTracker metrics. (Scott Chen via dhruba)

    MAPREDUCE-1935. Makes the Distcp to work in a secure environment.
    (Boris Shkolnik via ddas)

    MAPREDUCE-1945. The MapReduce component for HADOOP-6632.
    (Kan Zhang & Jitendra Pandey via ddas)

    MAPREDUCE-1936. Modify Gridmix3 to support more tunable parameters for
    stress submission and sleep jobs. (Hong Tang via cdouglas)

    MAPREDUCE-1733. Makes pipes applications secure. (Jitendra Pandey via ddas)

    MAPREDUCE-1566. Adds a configuration attribute using which job clients can
    specify a credentials file. The tokens from there will be passed to the job.
    (Jitendra Pandey and Owen O'Malley via ddas)

    MAPREDUCE-1624. Documents the job credentials and associated details to do 
    with delegation tokens (on the client side). 
    (Jitendra Pandey and Devaraj Das via ddas)

    MAPREDUCE-1834. TestSimulatorDeterministicReplay timesout on trunk.
    (Hong Tang via mahadev)

    MAPREDUCE-1993. Fixes test failure
    TestTrackerDistributedCacheManagerWithLinuxTaskController. (Devaraj Das
    via amareshwari)

    MAPREDUCE-1523. Making Mumak work with Capacity-Scheduler (Anirban Das
    via mahadev)

    MAPREDUCE-1920. Enables completed jobstatus store by default. (Tom White
    via amareshwari)

    MAPREDUCE-1881. Improve TaskTrackerInstrumentation to enable collection of
    advanced metrics. (Matei Zaharia via acmurthy)

    MAPREDUCE-1548. Hadoop archives preserve times and other properties from 
    original files. (Rodrigo Schmidt via dhruba)

    MAPREDUCE-1517. Supports streaming job to run in the background. (Bochun Bai
    via amareshwari)

    MAPREDUCE-1819. RaidNode is now smarter in submitting Raid jobs. (Ramkumar
    Vadali via schen)

    MAPREDUCE-2132. A command line option in RaidShell to fix blocks using raid

    MAPREDUCE-2147. Remove redundant lines in JobInProgress ctor.
    (Harsh J Chouraria via cutting)
   
    HADOOP-7007. Update the hudson-test-patch ant target to work with the
    latest test-patch.sh script (gkesavan)

    MAPREDUCE-1818. RaidNode can specify scheduling parameters. (Ramkumar
    Vadali via schen)

    MAPREDUCE-2051. Contribute a fair scheduler preemption system test.
    (Todd Lipcon via tomwhite)

    MAPREDUCE-1892. RaidNode can allow layered policies more efficiently.
    (Ramkumar Vadali via schen)

    MAPREDUCE-1592. Generate Eclipse's .classpath file from Ivy config. 
    (tomwhite via nigel)

    MAPREDUCE-2073. TestTrackerDistributedCacheManager should be up-front
    about requirements on build environment. (Todd Lipcon via tomwhite)

    MAPREDUCE-2093. Herriot JT and TT clients should vend statistics. (cos)

    MAPREDUCE-2167. Faster directory traversal for raid node. (Ramkumar Vadali
    via schen)

    MAPREDUCE-1931. Gridmix forrest documentation . (Ranjit Mathew via vinodkv).

    MAPREDUCE-2184. Port DistRaid.java to new mapreduce API. (Ramkumar Vadali
    via schen)

    MAPREDUCE-1878. Add MRUnit documentation. (Aaron Kimball via tomwhite)

    MAPREDUCE-2180. Add coverage of fair scheduler servlet to system test (todd)

    MAPREDUCE-2250. Fix logging in raid code. (Ramkumar Vadali via schen)

    MAPREDUCE-2260. Remove auto-generated native build files. (rvs via eli)

    MAPREDUCE-2314. configure files that are generated as part of the released
    tarball need to have executable bit set (rvs via cos)

    MAPREDUCE-1159.  Limit Job name in web UI to be 80 char long.  (Harsh J
    Chouraria via szetszwo)

    MAPREDUCE-2337. Remove dependence of public MapReduce API on classes in
    server package. (tomwhite)

    MAPREDUCE-2383. Improve documentation of DistributedCache methods (Harsh J
    Chouraria via todd)

    MAPREDUCE-2222. Ivy resolve force mode should be turned off by default.
    (Luke Lu via tomwhite)

    MAPREDUCE-2103. task-controller shouldn't require o-r permissions.
    (todd via eli)

    MAPREDUCE-2505. Explain how to use ACLs in the fair scheduler.
    (matei via eli)

    MAPREDUCE-3138. Add a utility to help applications bridge changes in 
    Context Objects APIs due to MAPREDUCE-954. (omalley via acmurthy)

  OPTIMIZATIONS

    MAPREDUCE-1354. Enhancements to JobTracker for better performance and
    scalability. (Arun C. Murthy & Richard King via acmurthy) 

    MAPREDUCE-1829. JobInProgress.findSpeculativeTask should use min() to
    find the candidate instead of sort(). (Scott Chen via vinodkv)

  BUG FIXES

    MAPREDUCE-1845. FairScheduler.tasksToPreempt() can return negative number.
    (Scott Chen via matei)

    MAPREDUCE-1707. TaskRunner can get NPE in getting ugi from TaskTracker.
    (Vinod Kumar Vavilapalli)
    
    MAPREDUCE-1532. Ensures that delegation tokens is obtained as the
    actual user when the proxy-user is used for submitting jobs. Also
    refactors the DelegationTokenToRenew class. (ddas)

    MAPREDUCE-1558. Fixes MRAdmin to look up the principal of the 
    JobTracker and use that in the RefreshUserToGroupsMapping protocol and
    RefreshAuthorizationPolicyProtocol. (Boris Shkolnik via ddas)

    MAPREDUCE-1662. Remove unused methods from TaskRunner. (Amareshwari
    Sriramadasu via cdouglas)

    MAPREDUCE-1617. Use IPv4 stack for unit tests. (Amar Kamat and Luke Lu via
    cdouglas)

    MAPREDUCE-1599. Fixes MRBench so that it reuses tokens across jobs
    correctly. (Jitendra Nath Pandey via ddas)

    MAPREDUCE-1836. Refresh for proxy superuser config (mr part for HDFS-1096).
    (Boris Shkolnik via shv)

    MAPREDUCE-1505. Create RPC client on job submission, not in cstr of Job
    instance. (Dick King via cdouglas)

    MAPREDUCE-1813. NPE in PipeMapred.MRErrorThread. (Ravi Gummadi via vinodkv)

    MAPREDUCE-1225. Fixes DistributedCache to check if the file is fresh or not,
    for the first localization also. (Zhong Wang via amareshwari)

    MAPREDUCE-1559. Fixes the token renewer to use the JobTracker's 
    credentials for talking to the NameNode. (ddas)

    MAPREDUCE-1492. Delete  obsolete har files used on the parity files
    of hdfs raid. (Rodrigo Schmidt via dhruba)

    MAPREDUCE-1857. Removes unused configuration parameters in streaming.
    (amareshwari)

    MAPREDUCE-1887. MRAsyncDiskService now properly absolutizes volume root
    paths. (Aaron Kimball via zshao)

    MAPREDUCE-1863. Fix NPE in Rumen when processing null CDF for failed task
    attempts. (Amar Kamat via cdouglas)

    MAPREDUCE-1864. Removes uninitialized/unused variables in
    org.apache.hadoop.streaming.PipeMapRed. (amareshwari)

    MAPREDUCE-1888. Fixes Streaming to override output key and value types, 
    only if mapper/reducer is a command. (Ravi Gummadi via amareshwari)

    MAPREDUCE-577. Fixes duplicate records in StreamXmlRecordReader.
    (Ravi Gummadi via amareshwari)

    MAPREDUCE-1894. Fixed a bug in DistributedRaidFileSystem.readFully() 
    that was causing it to loop infinitely. (Ramkumar Vadali via dhruba)

    MAPREDUCE-1838. Reduce the time needed for raiding a bunch of files
    by randomly assigning files to map tasks. (Ramkumar Vadali via dhruba)

    MAPREDUCE-1820. Fix InputSampler to clone sampled keys. (Alex Kozlov via
    cdouglas)

    MAPREDUCE-1528. Incorporates the changes to the credentials API done in
    HADOOP-6845. Also, introduces Credentials in JobConf, and in JobContext.
    (Jitendra Pandey and Arun Murthy via ddas)

    MAPREDUCE-1865. Rumen should also support jobhistory files generated using
    trunk. (Amar Kamat via amareshwari)

    MAPREDUCE-1621. Fixes NPE in TextOutputReader.getLastOutput if it has never
    read any output. (amareshwari)

    MAPREDUCE-1911. Fixes errors in -info message in streaming. (amareshwari) 

    MAPREDUCE-1772. Corrects errors in streaming documentation in forrest.
    (amareshwari)

    MAPREDUCE-1925. Fix failing TestRumenJobTraces. (Ravi Gummadi via cdouglas)

    MAPREDUCE-1718. Fixes a bug in the construction of jobconf key for the
    mapping that the tasks use at runtime for looking up delegation tokens.
    (Boris Shkolnik via ddas)

    MAPREDUCE-1701. Fixes a problem to do with exception handling in 
    delegation-token renewals. (Boris Shkolnik via ddas)

    MAPREDUCE-1686. Fixes StreamUtil.goodClassOrNull to find classes without
    package names. (Paul Burkhardt via amareshwari)

    MAPREDUCE-1288. Fixes TrackerDistributedCacheManager to take into account
    the owner of the localized file in the mapping from cache URIs to
    CacheStatus objects. (ddas)

    MAPREDUCE-1982. Fixes Rumen's TraceBuilder to extract job name from either 
    of configuration properties "mapreduce.job.name" and "mapred.job.name".
    (Ravi Gummadi via amareshwari)

    MAPREDUCE-1958. The MapReduce part corresponding to the HADOOP-6873.
    (Boris Shkolnik & Owen O'Malley via ddas)

    MAPREDUCE-1900. TaskTracker and JobTracker closes FileSystems, opened on
    behalf of users that it no longer requires. (Kan Zhang and ddas via ddas)

    MAPREDUCE-1992. Fixes a problem to do with bringing up the JobTracker in
    unsecure mode. (Kan Zhang via ddas)

    MAPREDUCE-1999. Fixes ClientProtocol to use the correct 
    DelegationTokenSelector. (Jitendra Pandey via ddas)

    MAPREDUCE-1780. AccessControlList.toString() is used for serialization of
    ACL in JobStatus.java. (Ravi Gummadi via vinodkv)

    MAPREDUCE-1961. Fix ConcurrentModificationException in Gridmix during
    shutdown. (Hong Tang via cdouglas)

    MAPREDUCE-2000. Fix parsing of JobHistory lines in Rumen when quotes are
    escaped. (Hong Tang via cdouglas)

    MAPREDUCE-2022. Fixes compilation errors in TestSubmitJob. (amareshwari)

    MAPREDUCE-1670. RAID policies should not scan their own destination path.
    (Ramkumar Vadali via dhruba)

    MAPREDUCE-1668. RaidNode Hars a directory only if all its parity files 
    have been created. (Ramkumar Vadali via dhruba)

    MAPREDUCE-2021. Fixes duplicate hostnames in CombineFileInputFormat's
    split locations. (amareshwari)

    MAPREDUCE-1375. Fixes flaky test TestFileArgs. (Todd Lipcon via
    amareshwari)

    MAPREDUCE-2023. TestDFSIO should not stop reading if curSize != bufferSize.
    (Hong Tang via szetszwo)

    MAPREDUCE-2031. Fixes test failures TestTaskLauncher and
    TestTaskTrackerLocalization. (Ravi Gummadi via amareshwari)

    MAPREDUCE-2046. Fixes CombineFileInputFormat to allow splits with size
    less than DFS block size. (dhruba borthakur via amareshwari)

    MAPREDUCE-1975. Fixes unnecessary InterruptedException log in gridmix.
    (Ravi Gummadi via amareshwari)

    MAPREDUCE-1597. Fixes CombineFileInputFormat to work with non-splittable
    files. (amareshwari)

    MAPREDUCE-2032. Fixes TestJobCleanup to cleanup test directory in
    tearDown. (Dick King via amareshwari)

    MAPREDUCE-1979. Fixes "Output directory already exists" error in gridmix
    when gridmix.output.directory is not defined. (Ravi Gummadi via
    amareshwari)

    MAPREDUCE-1918. Adds documentation to Rumen. (Amar Kamat via amareshwari)

    MAPREDUCE-2078. Fixes TraceBuilder to generate traces when a globbed job
    history path is given. (Amar Kamat via amareshwari)

    MAPREDUCE-1989. Fixes error message in gridmix when user resolver is set
    and no user list is given. (Ravi Gummadi via amareshwari)

    MAPREDUCE-2067.  Distinct minicluster services (e.g. NN and JT) overwrite
    each other's service policies.  (Aaron T. Myers via tomwhite)

    MAPREDUCE-2029. DistributedRaidFileSystem removes itself from FileSystem
    cache when it is closed. (Ramkumar Vadali via dhruba)

    MAPREDUCE-1816. HAR files used for RAID parity-bite have configurable 
    partfile size. (Ramkumar Vadali via dhruba)

    MAPREDUCE-2082. Fixes Pipes to create the jobtoken file in the right
    place. (Jitendra Pandey via ddas)

    MAPREDUCE-2095. Fixes Gridmix to run from compressed traces. (Ranjit
    Mathew via amareshwari)

    MAPREDUCE-1908. DistributedRaidFileSystem now handles ChecksumException
    correctly. (Ramkumar Vadali via schen)

    MAPREDUCE-2126. JobQueueJobInProgressListener's javadoc is inconsistent
    with source code. (Jingguo Yao via tomwhite)

    MAPREDUCE-2143.  HarFileSystem is able to handle spaces in pathnames.
    (Ramkumar Vadali via dhruba)

    MAPREDUCE-1867.  Remove unused methods in
    org.apache.hadoop.streaming.StreamUtil.  (amareshwari via tomwhite)

    MAPREDUCE-2146.  Raid does not affect access time of a source file.
    (Ramkumar Vadali via dhruba)

    MAPREDUCE-2150.  RaidNode periodically fixes corrupt blocks. (Ramkumar Vadali via
    schen)

    MAPREDUCE-2099.  RaidNode recreates outdated parity HARs. (Ramkumar Vadali
    via schen)

    MAPREDUCE-2173.  Fix race condition in TestBlockFixer that was
    causing  intermittent failure (Patrick Kling via dhruba)

    MAPREDUCE-2142.  Refactor RaidNode so that the map-reduce component is
    clearly separated out. (Patrick Kling via dhruba)

    MAPREDUCE-2179. Fix RaidBlockSender compilation failure. (Ramkumar Vadali
    via schen)

    MAPREDUCE-2034. TestSubmitJob triggers NPE instead of permissions error.
    (Todd Lipcon via tomwhite)

    MAPREDUCE-2195. New property for local conf directory in
    system-test-mapreduce.xml file. (cos)

    MAPREDUCE-1783. FairScheduler initializes tasks only when the job can be
    run. (Ramkumar Vadali via schen)

    MAPREDUCE-2224. Fix synchronization bugs in JvmManager. (todd)

    MAPREDUCE-714. JobConf.findContainingJar unescapes unnecessarily on linux (todd)

    MAPREDUCE-2096. Secure local filesystem IO from symlink vulnerabilities (todd)

    MAPREDUCE-2234. If Localizer can't create task log directory, it should fail
    on the spot. (todd)

    MAPREDUCE-2219. JobTracker should not try to remove mapred.system.dir
    during startup. (todd)

    MAPREDUCE-2207. Task-cleanup task should not be scheduled on the node that
    the task just failed. (Liyin Liang via schen)

    MAPREDUCE-2084. Remove deprecate annotation for package file.  The package
    classes themselves are already deprecated. This removes an Eclipse error.
    (tomwhite via nigel)

    MAPREDUCE-2248. DistributedRaidFileSystem should unraid only the corrupt
    block (Ramkumar Vadali via schen)

    MAPREDUCE-1085. For tasks, "ulimit -v -1" is being run when user doesn't
    specify a ulimit (todd)

    MAPREDUCE-2282. Fix TestMRServerPorts for the changes in
    TestHDFSServerPorts.  (shv via szetszwo)

    MAPREDUCE-2238. Fix permissions handling to avoid leaving undeletable
    directories in local dirs. (todd)

    MAPREDUCE-2277. TestCapacitySchedulerWithJobTracker needs to wait for jobs
    to complete before testing status. (todd)

    MAPREDUCE-2253. Servlets should specify content type (todd)

    MAPREDUCE-2283. Add timeout for Raid Tests (Ramkumar Vadali via schen)

    MAPREDUCE-1754. Replace mapred.persmissions.supergroup with an 
    acl : mapreduce.cluster.administrators (Amareshwari Sriramadasu via shv)

    MAPREDUCE-2256. FairScheduler fairshare preemption from multiple pools may
    preempt all tasks from one pool causing that pool to go below fairshare.
    (Priyo Mustafi via shv)

    MAPREDUCE-2281. MR part of HADOOP-6642. (Chris Douglas, Po Cheung via shv)

    MAPREDUCE-2200. TestUmbilicalProtocolWithJobToken is failing without Krb
    evironment: needs to be conditional. (cos)

    MAPREDUCE-2077. Resolve name clash in the deprecated 
    o.a.h.util.MemoryCalculatorPlugin (Luke Lu via shv)

    MAPREDUCE-2188. The new API MultithreadedMapper doesn't initialize
    RecordReader. (Owen O'Malley via shv)

    MAPREDUCE-1915. Fix IndexOutOfBoundsException in IndexCache.
    (Priyo Mustafi via shv)

    MAPREDUCE-1974. Fix multiple preemtions of the same task in FairScheduler.
    (Scott Chen via shv)

    MAPREDUCE-2304. Fix TestMRCLI to allow hostname with a hyphen (-).
    (Priyo Mustafi via shv)

    MAPREDUCE-1825. jobqueue_details.jsp and FairSchedulerServelet should not
    call finishedMaps and finishedReduces when job is not initialized.
    (Scott Chen via shv)

    MAPREDUCE-2285. MiniMRCluster does not start after ant test-patch
    (todd)

    MAPREDUCE-2315. javadoc is failing in nightly build (todd)

    MAPREDUCE-2054. Hierarchical queue implementation broke dynamic queue
    addition in Dynamic Scheduler. (Thomas Sandholm via tomwhite)

    MAPREDUCE-2272. Job ACL file should not be executable
    (Harsh J Chouraria via todd)

    MAPREDUCE-2241. ClusterWithLinuxTaskController should accept relative path
    on the command line. (todd)

    MAPREDUCE-2251. Remove unused mapreduce.job.userhistorylocation config.
    (Harsh J Chouraria via todd)

    MAPREDUCE-2284. TestLocalRunner.testMultiMaps times out (todd)

    MAPREDUCE-2336. Tool-related packages should be in the Tool javadoc group.
    (tomwhite)
    
    MAPREDUCE-2394. JUnit output format doesn't propagate into raid contrib
    build. (todd)

    MAPREDUCE-2392. TaskTracker shutdown in the tests sometimes take 60s.
    (tomwhite)

    MAPREDUCE-2437. SLive uses only part* files to generating the final report.
    (shv)

    MAPREDUCE-2428. start-mapred.sh script fails if HADOOP_HOME is not set.
    (tomwhite via eli)

    MAPREDUCE-2445. Fix TestMiniMRWithDFSWithDistinctUsers to be a valid test.
    (todd)

    MAPREDUCE-2457. Job submission should inject group.name on the JobTracker
    (Alejandro Abdelnur via todd)

    MAPREDUCE-2472. Extra whitespace in mapred.child.java.opts breaks JVM
    initialization. (Aaron T. Myers via todd)

    MAPREDUCE-2222. Ivy resolve force mode should be turned off by default.
    (Luke Lu via tomwhite)

    MAPREDUCE-2486. Incorrect snapshot dependency published in .pom files
    (todd)

    MAPREDUCE-2327. MapTask doesn't need to put username information in
    SpillRecord. (todd via tomwhite)

    MAPREDUCE-2515. MapReduce code references some deprecated options
    (Ari Rabkin via todd)

    MAPREDUCE-2487. ChainReducer uses MAPPER_BY_VALUE instead of
    REDUCER_BY_VALUE. (Devaraj K via todd)

    MAPREDUCE-2185. Fix infinite loop at creating splits using
    CombineFileInputFormat. (Ramkumar Vadali via schen)

    MAPREDUCE-2571. CombineFileInputFormat.getSplits throws a
    java.lang.ArrayStoreException. (Bochun Bai via todd)

    MAPREDUCE-2767. Remove Linux task-controller. (Milind Bhandarkar via shv) 

    MAPREDUCE-2991. queueinfo.jsp fails to show queue status for Capacity 
    scheduler if queue names contain special symbols. (Priyo Mustafi via shv)

    MAPREDUCE-2531. Fixed jobcontrol to downgrade JobID. (Robert Evans via
    acmurthy) 

    MAPREDUCE-3139. SlivePartitioner generates negative partitions. (jghoman)

Release 0.21.1 - Unreleased

  NEW FEATURES

    MAPREDUCE-2040. Forrest Documentation for Dynamic Priority Scheduler.
    (Thomas Sandholm via tomwhite)

  BUG FIXES

    MAPREDUCE-1897. trunk build broken on compile-mapred-test (cos)

    MAPREDUCE-1280. Update Eclipse plugin to the new eclipse.jdt API.
    (Alex Kozlov via szetszwo)

    MAPREDUCE-1984. herriot TestCluster fails because exclusion is not there
    (Balaji Rajagopalan via cos)

    MAPREDUCE-2090. Clover build doesn't generate per-test coverage. (cos)

    MAPREDUCE-2134. ant binary-system is broken in mapreduce project. (cos)

    MAPREDUCE-1905. Fixes Context.setStatus() and progress() apis.
    (amareshwari)

    MAPREDUCE-1809. Ant build changes for Streaming system tests in contrib
    projects. (Vinay Kumar Thota via amareshwari)

    MAPREDUCE-2223. TestMRCLI might fail on Ubuntu with default /etc/hosts
    (cos)

    MAPREDUCE-2228. Remove java5 dependencies from build. (cos)

    MAPREDUCE-1929. Allow artifacts to be published to the staging Apache Nexus
    Maven Repository. (tomwhite)

    MAPREDUCE-2317. Fix a NPE in HadoopArchives.  (Devaraj K via szetszwo)

    MAPREDUCE-2127. mapreduce trunk builds are filing on hudson. 
    (Bruno Mahé via eli)

    MAPREDUCE-2779. JobSplitWriter.java can't handle large job.split file.
    (Ming Ma via shv)

Release 0.21.0 - 2010-08-13

  INCOMPATIBLE CHANGES

    MAPREDUCE-516. Fix the starvation problem in the Capacity Scheduler 
    when running High RAM Jobs. (Arun Murthy via yhemanth)

    MAPREDUCE-358. Change org.apache.hadoop.examples. AggregateWordCount 
    and org.apache.hadoop.examples.AggregateWordHistogram to use new 
    mapreduce api. (Amareshwari Sriramadasu via sharad)

    MAPREDUCE-245. Change Job and jobcontrol classes to use the List interface
    rather than ArrayList in APIs. (Tom White via cdouglas)

    MAPREDUCE-766. Enhanced list-blacklisted-trackers to display reasons
    for blacklisting a node. (Sreekanth Ramakrishnan via yhemanth)

    MAPREDUCE-817. Add a cache for retired jobs with minimal job info and 
    provide a way to access history file url. (sharad)

    MAPREDUCE-711. Moved Distributed Cache from Common to Map/Reduce
    project. (Vinod Kumar Vavilapalli via yhemanth)

    MAPREDUCE-895. Per the contract elucidated in HADOOP-6201, throw
    FileNotFoundException from FileSystem::listStatus rather than returning
    null. (Jakob Homan via cdouglas)

    MAPREDUCE-479. Provide full task id to map output servlet rather than the
    reduce id, only. (Jiaqi Tan via cdouglas)

    MAPREDUCE-873. Simplify job recovery. Incomplete jobs are resubmitted on 
    jobtracker restart. Removes a public constructor in JobInProgress. (sharad)

    HADOOP-6230. Moved process tree and memory calculator related classes from
    Common to Map/Reduce. (Vinod Kumar Vavilapalli via yhemanth)

    MAPREDUCE-157. Refactor job history APIs and change the history format to 
    JSON. (Jothi Padmanabhan via sharad)

    MAPREDUCE-849. Rename configuration properties. (Amareshwari Sriramadasu 
    via sharad)

    MAPREDUCE-1287. Only call the partitioner with more than one reducer.
    (cdouglas)

    MAPREDUCE-1385. Use the new UserGroupInformation from HADOOP-6299.
    (ddas via omalley)

    MAPREDUCE-1493. Authorization for job-history pages. (vinodkv)

    MAPREDUCE-1607. Task controller may not set permissions for a
    task cleanup attempt's log directory (Amareshwari Sriramadasu via vinodkv)

    MAPREDUCE-1683. Remove JNI calls from ClusterStatus cstr. (Arun Murthy and
    Luke Lu via cdouglas)

    MAPREDUCE-1855. Makes the refresh methods (for groups and proxy users) 
    independent of the client side configuration. (Boris Shkolnik via ddas)

  NEW FEATURES

    MAPREDUCE-1774. Large-scale Automated Framework (Sharad Agarwal, Sreekanth
    Ramakrishnan, Konstantin Boudnik, at all via cos)

    MAPREDUCE-706. Support for FIFO pools in the fair scheduler.
    (Matei Zaharia)

    MAPREDUCE-546. Provide sample fair scheduler config file in conf/ and use
    it by default if no other config file is specified. (Matei Zaharia)

    MAPREDUCE-551. Preemption support in the Fair Scheduler. (Matei Zaharia)

    MAPREDUCE-567. Add a new example MR that always fails. (Philip Zeyliger
    via tomwhite)

    MAPREDUCE-211. Provides ability to run a health check script on the
    tasktracker nodes and blacklist nodes if they are unhealthy.
    (Sreekanth Ramakrishnan via yhemanth)

    MAPREDUCE-637. Add an example, distbbp, which able to compute the n th bit
    of Pi for some large n.  (szetszwo)

    MAPREDUCE-532. Provide a way to limit the number of used slots 
    per queue in the capacity scheduler.
    (Rahul Kumar Singh via yhemanth)

    MAPREDUCE-467. Provide ability to collect statistics about total tasks 
    and succeeded tasks in different time windows. (sharad)

    MAPREDUCE-740. Log a job-summary at the end of a job, while allowing it
    to be configured to use a custom appender if desired. (acmurthy)

    MAPREDUCE-814. Provide a way to configure completed job history files 
    to be on HDFS. (sharad)

    MAPREDUCE-800. MRUnit should support the new API. (Aaron Kimball via
    tomwhite)

    MAPREDUCE-798. MRUnit should be able to test a succession of MapReduce
    passes. (Aaron Kimball via tomwhite)

    MAPREDUCE-768. Provide an option to dump jobtracker configuration in JSON
    format to standard output. (V.V.Chaitanya Krishna via yhemanth)

    MAPREDUCE-824. Add support for a hierarchy of queues in the capacity 
    scheduler. (Rahul Kumar Singh via yhemanth)

    MAPREDUCE-751. Add Rumen, a tool for extracting statistics from job tracker
    logs and generating job traces for simulation and analysis. (Dick King via
    cdouglas)

    MAPREDUCE-830. Add support for splittable compression to TextInputFormats.
    (Abdul Qadeer via cdouglas)

    MAPREDUCE-861. Add support for hierarchical queues in the Map/Reduce
    framework. (Rahul Kumar Singh via yhemanth)

    MAPREDUCE-776. Add Gridmix, a benchmark processing Rumen traces to simulate
    a measured mix of jobs on a cluster. (cdouglas)

    MAPREDUCE-862. Enhance JobTracker UI to display hierarchical queues.
    (V.V.Chaitanya Krishna via yhemanth)

    MAPREDUCE-777. Brand new apis to track and query jobs as a
    replacement for JobClient. (Amareshwari Sriramadasu via acmurthy)

    MAPREDUCE-775. Add native and streaming support for Vertica as an input
    or output format taking advantage of parallel read and write properties of 
    the DBMS. (Omer Trajman via ddas)

    MAPREDUCE-679. XML-based metrics as JSP servlet for JobTracker.
    (Aaron Kimball via tomwhite)

    MAPREDUCE-980. Modify JobHistory to use Avro for serialization. (cutting)

    MAPREDUCE-728. Add Mumak, a Hadoop map/reduce simulator. (Arun C Murthy,
    Tamas Sarlos, Anirban Dasgupta, Guanying Wang, and Hong Tang via cdouglas)

    MAPREDUCE-1383. Automates fetching of delegation tokens in File*Formats
    Distributed Cache and Distcp. Also, provides a config 
    mapreduce.job.hdfs-servers that the jobs can populate with a comma
    separated list of namenodes. The job client automatically fetches
    delegation tokens from those namenodes. (Boris Shkolnik via ddas)    

    MAPREDUCE-698. Per-pool task limits for the fair scheduler.
    (Kevin Peterson via matei)

    MAPREDUCE-1026. Does mutual authentication of the shuffle
    transfers using a shared JobTracker generated key.
    (Boris Shkolnik via ddas)

    MAPREDUCE-744. Introduces the notion of a public distributed cache.
    (Devaraj Das)

    MAPREDUCE-1338. Introduces the notion of token cache using which
    tokens and secrets can be sent by the Job client to the JobTracker.
    (Boris Shkolnik via ddas)

    HDFS-503. This patch implements an optional layer over HDFS that 
    implements offline erasure-coding.  It can be used to reduce the 
    total storage requirements of HDFS.  (dhruba)

    MAPREDUCE-1432. Adds hooks in the jobtracker and tasktracker 
    for loading the tokens in the user's ugi. This is required
    for the copying of files from the hdfs. (ddas)

    MAPREDUCE-1335. Adds SASL Kerberos/Digest authentication in MapReduce.
    (Kan Zhang via ddas)

    MAPREDUCE-1464. Makes a compatible change in JobTokenIdentifier to
    account for HADOOP-6510. (Jitendra Nath Pandey via ddas)

    MAPREDUCE-1433. Add a delegation token for MapReduce. (omalley)

    MAPREDUCE-1307. Introduces the Job level ACLs feature. 
    (Vinod Kumar Vavilapalli via ddas)

    MAPREDUCE-1430. JobTracker automatically renews delegation tokens for jobs.
    (Boris Shkolnik via ddas)

    MAPREDUCE-1455. Introduces job-level authorization for mapreduce servlets.
    (Ravi Gummadi via vinodkv)

  IMPROVEMENTS

    MAPREDUCE-463. Makes job setup and cleanup tasks as optional.
    (Amareshwari Sriramadasu via sharad)

    MAPREDUCE-502. Allow jobtracker to be configured with zero completed jobs
    in memory. (Amar Kamat via sharad)

    MAPREDUCE-416. Moves the history file to a "done" folder whenever a job 
    completes. (Amar Kamat via ddas)

    MAPREDUCE-646. Increase srcfilelist replication number in dictcp job.
    (Ravi Gummadi via szetszwo)
   
    HADOOP-6106. Updated hadoop-core and test jars from hudson trunk 
    build #12. (Giridharan Kesavan)

    MAPREDUCE-642. A option to distcp that allows preserving the full
    source path of a file in the specified destination directory.
    (Rodrigo Schmidt via dhruba)

    MAPREDUCE-686. Move TestSpeculativeExecution.Fake* into a separate class
    so that it can be used by other tests. (Jothi Padmanabhan via sharad)

    MAPREDUCE-625. Modify TestTaskLimits to improve execution time.
    (Jothi Padmanabhan via sharad)

    MAPREDUCE-465. Deprecate o.a.h.mapred.lib.MultithreadedMapRunner and add
    test for o.a.h.mapreduce.lib.MultithreadedMapper.
    (Amareshwari Sriramadasu via sharad)

    MAPREDUCE-701. Improves the runtime of the TestRackAwareTaskPlacement
    by making it a unit test.  (Jothi Padmanabhan via ddas)

    MAPREDUCE-371. Change KeyFieldBasedComparator and KeyFieldBasedPartitioner
    to use new api. (Amareshwari Sriramadasu via sharad)

    MAPREDUCE-623. Resolve javac warnings in mapreduce. (Jothi Padmanabhan
    via sharad)

    MAPREDUCE-655. Change KeyValueLineRecordReader and KeyValueTextInputFormat
    to use new mapreduce api. (Amareshwari Sriramadasu via sharad)

    MAPREDUCE-632. Merge TestCustomOutputCommitter with 
    TestCommandLineJobSubmission. (Jothi Padmanabhan via sharad)

    MAPREDUCE-627. Improves execution time of TestTrackerBlacklistAcrossJobs.
    (Jothi Padmanabhan via ddas)

    MAPREDUCE-630. Improves execution time of TestKillCompletedJob.
    (Jothi Padmanabhan via ddas)

    MAPREDUCE-626. Improves the execution time of TestLostTracker.
    (Jothi Padmanabhan via ddas)

    MAPREDUCE-353. Makes the shuffle read and connection timeouts
    configurable. (Ravi Gummadi via ddas)

    MAPREDUCE-739. Allow relative paths to be created in archives. (Mahadev
    Konar via cdouglas)

    MAPREDUCE-772. Merge HADOOP-4010 changes to LineRecordReader into mapreduce
    package. (Abdul Qadeer via cdouglas)

    MAPREDUCE-785. Separate sub-test of TestReduceFetch to be included in
    MR-670. (Jothi Padmanabhan via cdouglas)

    MAPREDUCE-784. Modify TestUserDefinedCounters to use LocalJobRunner 
    instead of MiniMR. (Jothi Padmanabhan via sharad)

    HADOOP-6160. Fix releaseaudit target to run on specific directories. 
    (gkesavan)

    MAPREDUCE-782. Use PureJavaCrc32 in SpillRecord.  (Todd Lipcon via
    szetszwo)

    MAPREDUCE-369. Change org.apache.hadoop.mapred.lib.MultipleInputs to 
    use new api. (Amareshwari Sriramadasu via sharad)

    MAPREDUCE-373. Change org.apache.hadoop.mapred.lib.FieldSelectionMapReduce
    to use new api. (Amareshwari Sriramadasu via sharad)

    MAPREDUCE-628. Improves the execution time of TestJobInProgress.
    (Jothi Padmanabhan via ddas)

    MAPREDUCE-793. Creates a new test that consolidates a few tests to
    include in the commit-test list. (Jothi Padmanabhan via ddas)
    
    MAPREDUCE-797. Adds combiner support to MRUnit MapReduceDriver.
    (Aaron Kimball via johan)    

    MAPREDUCE-656. Change org.apache.hadoop.mapred.SequenceFile* classes
    to use new mapreduce api. (Amareshwari Sriramadasu via sharad)

    MAPREDUCE-670. Creates ant target for 10 mins patch test build.
    (Jothi Padmanabhan via gkesavan)

    MAPREDUCE-375. Change org.apache.hadoop.mapred.lib.NLineInputFormat 
    and org.apache.hadoop.mapred.MapFileOutputFormat to use new api.
    (Amareshwari Sriramadasu via ddas)

    MAPREDUCE-779. Added node health failure counts into 
    JobTrackerStatistics. (Sreekanth Ramakrishnan via yhemanth)

    MAPREDUCE-842. Setup secure permissions for localized job files,
    intermediate outputs and log files on tasktrackers.
    (Vinod Kumar Vavilapalli via yhemanth)
    
    MAPREDUCE-478. Allow map and reduce jvm parameters, environment variables
    and ulimit to be set separately.
    Configuration changes:
      add mapred.map.child.java.opts
      add mapred.reduce.child.java.opts
      add mapred.map.child.env
      add mapred.reduce.child.ulimit
      add mapred.map.child.env
      add mapred.reduce.child.ulimit
      deprecated mapred.child.java.opts
      deprecated mapred.child.env
      deprecated mapred.child.ulimit
    (acmurthy)

    MAPREDUCE-767. Remove the dependence on the CLI 2.0 snapshot.
    (Amar Kamat via omalley)

    MAPREDUCE-712. Minor efficiency tweaks to RandomTextWriter. (cdouglas)

    MAPREDUCE-870. Remove the job retire thread and the associated 
    config parameters. (sharad)

    MAPREDUCE-874. Rename the PiEstimator example to QuasiMonteCarlo.
    (szetszwo)

    MAPREDUCE-336. Allow logging level of map/reduce tasks to be configurable. 
    Configuration changes:
      add mapred.map.child.log.level 
      add mapred.reduce.child.log.level 
    (acmurthy)

    MAPREDUCE-355. Update mapred.join package to use the new API. (Amareshwari
    Sriramadasu via cdouglas)

    HADOOP-6184. Updated hadoop common and test jars to get the new API
    in Configuration for dumping in JSON format from Hudson trunk build #68.
    (yhemanth)

    MAPREDUCE-476. Extend DistributedCache to work locally (LocalJobRunner).
    (Philip Zeyliger via tomwhite)

    MAPREDUCE-825. JobClient completion poll interval of 5s causes slow tests
    in local mode. (Aaron Kimball via tomwhite)

    MAPREDUCE-910. Support counters in MRUnit. (Aaron Kimball via cdouglas)

    MAPREDUCE-788. Update gridmix2 to use the new API (Amareshwari Sriramadasu
    via cdouglas)

    MAPREDUCE-875. Make DBRecordReader execute queries lazily. (Aaron Kimball 
    via enis)

    MAPREDUCE-318. Modularizes the shuffle code. (Jothi Padmanabhan and 
    Arun Murthy via ddas)

    MAPREDUCE-936. Allow a load difference for fairshare scheduler.
    (Zheng Shao via dhruba)

    MAPREDUCE-370. Update MultipleOutputs to use the API, merge funcitonality
    of MultipleOutputFormat. (Amareshwari Sriramadasu via cdouglas)

    MAPREDUCE-898. Changes DistributedCache to use the new API.
    (Amareshwari Sriramadasu via ddas)

    MAPREDUCE-144. Includes dump of the process tree in task diagnostics when 
    a task is killed due to exceeding memory limits.
    (Vinod Kumar Vavilapalli via yhemanth)

    MAPREDUCE-945. Modifies MRBench and TestMapRed to use ToolRunner so that
    options such as queue name can be passed via command line.
    (Sreekanth Ramakrishnan via yhemanth)

    MAPREDUCE-963. Deprecate o.a.h.mapred.FileAlreadyExistsException and
    replace it with o.a.h.fs.FileAlreadyExistsException.  (Boris Shkolnik
    via szetszwo)

    MAPREDUCE-960. Remove an unnecessary intermediate copy and obsolete API
    from KeyValueLineRecordReader. (cdouglas)

    MAPREDUCE-930. Modify Rumen to resolve paths in the canonical way, rather
    than defaulting to the local filesystem. (cdouglas)

    MAPREDUCE-944. Extend the LoadManager API of the fair-share scheduler
    to support regulating tasks for a job based on resources currently in use
    by that job. (dhruba)

    MAPREDUCE-973. Move FailJob and SleepJob from examples to test. (cdouglas 
    via omalley)

    MAPREDUCE-966. Modify Rumen to clean up interfaces and simplify integration
    with other tools. (Hong Tang via cdouglas)

    MAPREDUCE-856. Setup secure permissions for distributed cache files.
    (Vinod Kumar Vavilapalli via yhemanth)

    MAPREDUCE-885. More efficient SQL queries for DBInputFormat. (Aaron Kimball 
    via enis)

    MAPREDUCE-284. Enables ipc.client.tcpnodelay in Tasktracker's Child.
    (Ravi Gummadi via sharad)

    MAPREDUCE-916. Split the documentation to match the project split.
    (Corinne Chandel via omalley)

    MAPREDUCE-649. Validate a copy by comparing the source and destination
    checksums in distcp. Also adds an intra-task retry mechanism for errors
    detected during the copy. (Ravi Gummadi via cdouglas)

    MAPREDUCE-654. Add a -dryrun option to distcp printing a summary of the
    file data to be copied, without actually performing the copy. (Ravi Gummadi
    via cdouglas)

    MAPREDUCE-664. Display the number of files deleted by distcp when the
    -delete option is specified. (Ravi Gummadi via cdouglas)

    MAPREDUCE-781. Let the name of distcp jobs be configurable. (Venkatesh S
    via cdouglas)

    MAPREDUCE-975. Add an API in job client to get the history file url for 
    a given job id. (sharad)

    MAPREDUCE-905. Add Eclipse launch tasks for MapReduce. (Philip Zeyliger
    via tomwhite)

    MAPREDUCE-277. Makes job history counters available on the job history
    viewers. (Jothi Padmanabhan via ddas)

    MAPREDUCE-893. Provides an ability to refresh queue configuration
    without restarting the JobTracker.
    (Vinod Kumar Vavilapalli and Rahul Kumar Singh via yhemanth)

    MAPREDUCE-1011. Add build.properties to svn and git ignore. (omalley)

    MAPREDUCE-954. Change Map-Reduce context objects to be interfaces.
    (acmurthy) 

    MAPREDUCE-639. Change Terasort example to reflect the 2009 updates. 
    (omalley)

    MAPREDUCE-1063. Document gridmix benchmark. (cdouglas)

    MAPREDUCE-931. Use built-in interpolation classes for making up task
    runtimes in Rumen. (Dick King via cdouglas)

    MAPREDUCE-1012. Mark Context interfaces as public evolving. (Tom White via
    cdouglas)

    MAPREDUCE-971. Document use of distcp when copying to s3, managing timeouts
    in particular. (Aaron Kimball via cdouglas)

    HDFS-663. DFSIO for append. (shv)

    HDFS-641. Move all of the components that depend on map/reduce to 
    map/reduce. (omalley)

    HADOOP-5107. Use Maven ant tasks to publish artifacts. (Giridharan Kesavan
    via omalley)

    MAPREDUCE-1229. Allow customization of job submission policy in Mumak.
    (Hong Tang via cdouglas)

    MAPREDUCE-1317. Reduce the memory footprint of Rumen objects by interning
    host Strings. (Hong Tang via cdouglas)

    MAPREDUCE-1097. Add support for Vertica 3.5 to its contrib module. (Omer
    Trajman via cdouglas)

    MAPREDUCE-1627. HadoopArchives should not uses a method in DistCp.
    (szetszwo)

    MAPREDUCE-1198. Alternatively schedule different types of tasks in
    fair share scheduler. (Scott Chen via matei)

    MAPREDUCE-707. Provide a jobconf property for explicitly assigning a job to 
    a pool in the Fair Scheduler. (Alan Heirich via matei)

    MAPREDUCE-947. Added commitJob and abortJob apis to OutputCommitter.
    Enhanced FileOutputCommitter to create a _SUCCESS file for successful
    jobs. (Amar Kamat & Jothi Padmanabhan via acmurthy) 

    MAPREDUCE-1103. Added more metrics to Jobtracker. (sharad) 

    MAPREDUCE-1048. Add occupied/reserved slot usage summary on jobtracker UI.
    (Amareshwari Sriramadasu and Hemanth Yamijala via sharad)

    MAPREDUCE-1090. Modified log statement in TaskMemoryManagerThread to
    include task attempt id. (yhemanth)

    MAPREDUCE-1189. Reduce ivy console output to ovservable level (cos)

    MAPREDUCE-1167. ProcfsBasedProcessTree collects rss memory information.
    (Scott Chen via dhruba)

    MAPREDUCE-1231. Added a new DistCp option, -skipcrccheck, so that the CRC
    check during setup can be skipped.  (Jothi Padmanabhan via szetszwo)

    MAPREDUCE-1190. Add package documentation for BBP example.
    (Tsz Wo (Nicholas) Sze via cdouglas)

    MAPREDUCE-1119. When tasks fail to report status, show tasks's stack dump
    before killing. (Aaron Kimball via tomwhite)

    MAPREDUCE-1185. Redirect running job url to history url if job is already 
    retired. (Amareshwari Sriramadasu and Sharad Agarwal via sharad)

    MAPREDUCE-1050. Introduce a mock object testing framework. (tomwhite)

    MAPREDUCE-1084. Implementing aspects development and fault injeciton
    framework for MapReduce. (Sreekanth Ramakrishnan via cos)

    MAPREDUCE-1209. Move common specific part of the test TestReflectionUtils
    out of mapred into common. (Todd Lipcon via tomwhite)

    MAPREDUCE-967. TaskTracker does not need to fully unjar job jars.
    (Todd Lipcon via tomwhite)

    MAPREDUCE-1083. Changes in MapReduce so that group information of users 
    can be refreshed in the JobTracker via command line. 
    (Boris Shkolnik via ddas)

    MAPREDUCE-181. Changes the job submission process to be secure.
    (Devaraj Das)

    MAPREDUCE-1250. Refactors the JobToken to use Common's Token interface.
    (Kan Zhang via ddas)

    MAPREDUCE-896. Enhance tasktracker to cleanup files that might have
    been created by user tasks with non-writable permissions.
    (Ravi Gummadi via yhemanth)

    MAPREDUCE-372. Change org.apache.hadoop.mapred.lib.ChainMapper/Reducer 
    to use new mapreduce api. (Amareshwari Sriramadasu via sharad)

    MAPREDUCE-1295. Add a tool in Rumen for folding and manipulating job
    traces. (Dick King via cdouglas)

    MAPREDUCE-1302. TrackerDistributedCacheManager deletes file
    asynchronously, thus reducing task initialization delays.
    (Zheng Shao via dhruba)

    MAPREDUCE-1218. TaskTrackers send cpu and memory usage of
    node to JobTracker. (Scott Chen via dhruba)

    MAPREDUCE-847. Fix Releaseaudit warning count to zero
    (Giridharan Kesavan)

    MAPREDUCE-1337. Use generics in StreamJob to improve readability of that
    class. (Kay Kay via cdouglas)

    MAPREDUCE-361. Port terasort example to the new mapreduce API. (Amareshwari
    Sriramadasu via cdouglas)

    MAPREDUCE-1367. LocalJobRunner should support parallel mapper execution.
    (Aaron Kimball via tomwhite)

    MAPREDUCE-64. Eliminate io.sort.record.percent from MapTask configuration.
    (cdouglas)

    MAPREDUCE-1440. Replace the long user name in MapReduce with the local
    name. (omalley)

    MAPREDUCE-1470. Move delegation tokens from HDFS to Common so that 
    MapReduce can use them too. (omalley)

    MAPREDUCE-1425. Reduce memory usage by archive. (mahadev via szetszwo)

    MAPREDUCE-1441. Trim whitespace from directory lists pulled from the
    configuration. (Todd Lipcon via cdouglas)

    MAPREDUCE-1309. Refactor Rumen trace generator to improve code structure
    and add extensible support for log formats. (Dick King via cdouglas)

    MAPREDUCE-1503. Delegation token renewing and cancelling should provide
    meaningful exceptions when there are failures instead of returning 
    false. (omalley)

    HADOOP-6579. Upgrade commons-codec library to 1.4. (omalley)

    MAPREDUCE-1423. Improve performance of CombineFileInputFormat when multiple
    pools are configured. (Dhruba Borthakur via zshao)

    MAPREDUCE-1454. Quote user supplied strings in Tracker servlets. (cdouglas)

    MAPREDUCE-1408. Add customizable job submission policies to Gridmix. (Rahul
    Singh via cdouglas)

    MAPREDUCE-1527. Better warning logged when mapred.queue.names is
    overshadowed by mapred-queues.xml. (Hong Tang via acmurthy)

    MAPREDUCE-1403. Save the size and number of distributed cache artifacts in
    the configuration. (Arun Murthy via cdouglas)

    MAPREDUCE-1482. Truncate state string and diagnostic information in
    TaskStatus. (Amar Kamat via szetszwo)

    MAPREDUCE-1593.  [Rumen] Improvements to random seed generation (tamas via
    mahadev)

    MAPREDUCE-1460. Oracle support in DataDrivenDBInputFormat.
    (Aaron Kimball via tomwhite)

    MAPREDUCE-1569. Pass configuration through mocked contexts in MRUnit.
    (Chris White via cdouglas)

    MAPREDUCE-1590. Move HarFileSystem from Hadoop Common to Mapreduce tools.
    (mahadev)

    MAPREDUCE-1629. Get rid of fakeBlockLocations() on HarFileSystem, since
    it's not used (mahadev)

    MAPREDUCE-1489. DataDrivenDBInputFormat should not query the database
    when generating only one split. (Aaron Kimball via tomwhite)

    MAPREDUCE-1514.  Add documentation on replication, permissions, new options,
    limitations and internals of har.  (mahadev via szetszwo)

    MAPREDUCE-1428.  Make block size and the size of archive created files
    configurable.  (mahadev via szetszwo)

    MAPREDUCE-1656. JobStory should provide queue info. (hong via mahadev)

    MAPREDUCE-1466. Record number of files processed in FileInputFormat in the
    Configuration for offline analysis. (Luke Lu and Arun Murthy via cdouglas)

    MAPREDUCE-1538. TrackerDistributedCacheManager manages the
    number of files. (Scott Chen via dhruba)

    MAPREDUCE-1673. Scripts to start and stop RaidNode.
    (Rodrigo Schmidt via dhruba)

    MAPREDUCE-1659. RaidNode writes temp files on configured tmp directory and
    add random numbers to their names to avoid conflicts
    (Rodrigo Schmidt via dhruba)

    MAPREDUCE-1221. Allow admins to control physical memory limits per-task
    and per-node. (Scott Chen via acmurthy) 

    MAPREDUCE-1065. Update mapred tutorial to use the new API. (Aaron Kimball
    via cdouglas)

    MAPREDUCE-1304. Add a task counter tracking time spent in GC. (Aaron
    Kimball via cdouglas)

    MAPREDUCE-1570. Add grouping comparators to MRUnit. (Chris White via
    cdouglas)

    MAPREDUCE-1650. Exclude Private elements from generated MapReduce
    Javadoc. (tomwhite)

    MAPREDUCE-1625. Improve grouping of packages in Javadoc. (tomwhite)

    MAPREDUCE-1417. Forrest documentation should be updated to reflect 
    the changes in MAPREDUCE-744. (Ravi Gummadi via vinodkv)

    MAPREDUCE-1568. TrackerDistributedCacheManager should clean up cache
    in a background thread. (Scott Chen via zshao)

    MAPREDUCE-1749. Move configuration strings out of JobContext so that it
    can be made public stable. (omalley)

    MAPREDUCE-1623. Apply audience and stability notations to Hadoop
    Map-Reduce. (tomwhite via acmurthy) 

    MAPREDUCE-1751. Change MapReduce to depend on Hadoop 'common' artifacts
    instead of 'core'. (tomwhite)

    MAPREDUCE-1535.  Replace usage of FileStatus#isDir().  (Eli Collins via
    tomwhite)

    MAPREDUCE-1832. Allow file sizes less than 1MB in DFSIO benchmark. (shv)

    MAPREDUCE-1404.  Move Cluster-Setup and Single-Node-Setup Docs from
    MapReduce to Common.  (tomwhite)

    MAPREDUCE-1697. Document the behavior of -file option and deprecate it
    in favour of -files option in streaming. (Amareshwari Sriramadasu
    via vinodkv)

    MAPREDUCE-1033. Resolve location of scripts and configuration files after
    project split. (tomwhite)

    MAPREDUCE-1018. Document changes to the memory management and scheduling
    model. (Hemanth Yamijala via vinodkv)

    MAPREDUCE-1896. [Herriot] New property for multi user list. (Vinay Thota
    via cos)

    MAPREDUCE-1812. New properties for suspend and resume process. (Vinay
    Thota via cos)

  OPTIMIZATIONS

    MAPREDUCE-270. Fix the tasktracker to optionally send an out-of-band
    heartbeat on task-completion for better job-latency. (acmurthy) 
    Configuration changes:
      add mapreduce.tasktracker.outofband.heartbeat 

    MAPREDUCE-1186. Modified code in distributed cache to set permissions
    only on required set of localized paths.
    (Amareshwari Sriramadasu via yhemanth)

    MAPREDUCE-1501. FileInputFormat supports multi-level, recursive 
    directory listing.  (Zheng Shao via dhruba)

    MAPREDUCE-1556. upgrade to Avro 1.3.0. (cutting via tomwhite)

    MAPREDUCE-1613. Install/deploy source jars to Maven repo 
    (Patrick Angeles via ddas)

    MAPREDUCE-1610. Forrest documentation should be updated to reflect
    the changes in MAPREDUCE-856. (Ravi Gummadi via vinodkv)

    MAPREDUCE-1853. Adds caching for TaskAttemptContext in MultipleOutputs.
    (Torsten Curdt via amareshwari)

  BUG FIXES

    MAPREDUCE-878. Rename fair scheduler design doc to 
    fair-scheduler-design-doc.tex and add Apache license header (matei)

    HADOOP-4687. MapReduce is split from Hadoop Core. It is a subproject under 
    Hadoop (Owen O'Malley)

    HADOOP-6096. Fix Eclipse project and classpath files following project
    split. (tomwhite)

    MAPREDUCE-419. Reconcile mapred.userlog.limit.kb defaults in configuration
    and code. (Philip Zeyliger via cdouglas)

    MAPREDUCE-2. Fixes a bug in KeyFieldBasedPartitioner in handling empty
    keys. (Amar Kamat via sharad)

    MAPREDUCE-130. Delete the jobconf copy from the log directory of the 
    JobTracker when the job is retired. (Amar Kamat via sharad)

    MAPREDUCE-657. Fix hardcoded filesystem problem in CompletedJobStatusStore.
    (Amar Kamat via sharad)

    MAPREDUCE-179. Update progress in new RecordReaders. (cdouglas)

    MAPREDUCE-658. Replace NPE in distcp with a meaningful error message when
    the source path does not exist. (Ravi Gummadi via cdouglas)

    MAPREDUCE-671. Update ignore list to include untracked, generated
    build artifacts and config files. (cdouglas)

    MAPREDUCE-433. Use more reliable counters in TestReduceFetch. (cdouglas)

    MAPREDUCE-124. Fix a bug in failure handling of abort task of 
    OutputCommiter. (Amareshwari Sriramadasu via sharad)

    MAPREDUCE-694. Fix to add jsp-api jars to capacity-scheduler classpath.
    (Giridharan Kesavan)
    
    MAPREDUCE-702. Fix eclipse-plugin jar target (Giridharan Kesavan) 

    MAPREDUCE-522. Replace TestQueueCapacities with simpler test case to
    test integration between capacity scheduler and MR framework.
    (Sreekanth Ramakrishnan via yhemanth)

    MAPREDUCE-683. Fixes an initialization problem in the JobHistory. 
    The initialization of JobHistoryFilesManager is now done in the 
    JobHistory.init call. (Amar Kamat via ddas)

    MAPREDUCE-708. Fixes a bug to allow updating the reason for
    blacklisting a node on the JobTracker UI.
    (Sreekanth Ramakrishnan via yhemanth)

    MAPREDUCE-709. Fixes message displayed for a blacklisted node where
    the reason for blacklisting is due to the health check script
    timing out. (Sreekanth Ramakrishnan via yhemanth)

    MAPREDUCE-676. Existing diagnostic rules fail for MAP ONLY jobs.
    (Suhas Gogate via tomwhite)

    MAPREDUCE-722. Fixes a bug with tasktracker reservations for
    high memory jobs in capacity scheduler.
    (Vinod Kumar Vavilapalli via yhemanth)

    HADOOP-6090. Updates gridmix script to use new mapreduce api output 
    format. (Amareshwari Sriramadasu via sharad)

    MAPREDUCE-732. Removed spurious log statements in the node
    blacklisting logic. (Sreekanth Ramakrishnan via yhemanth)

    MAPREDUCE-734. Fix a ConcurrentModificationException in unreserving
    unused reservations for a job when it completes.
    (Arun Murthy and Sreekanth Ramakrishnan via yhemanth)

    MAPREDUCE-733. Fix a RuntimeException while unreserving trackers
    that are blacklisted for a job.
    (Arun Murthy and Sreekanth Ramakrishnan via yhemanth)

    MAPREDUCE-677. Fix timeout in TestNodeRefresh. (Amar Kamat via 
    sharad)

    MAPREDUCE-153. Fix timeout in TestJobInProgressListener. (Amar 
    Kamat via sharad)

    MAPREDUCE-742. Fix output messages and java comments in the Pi related
    examples.  (szetszwo)

    MAPREDUCE-565. Fix partitioner to work with new API. (Owen O'Malley via
    cdouglas)
    
    MAPREDUCE-680. Fix so MRUnit can handle reuse of Writable objects.
    (Aaron Kimball via johan)

    MAPREDUCE-18. Puts some checks for cross checking whether a reduce
    task gets the correct shuffle data. (Ravi Gummadi via ddas)

    MAPREDUCE-771. Fix scheduling of setup and cleanup tasks to use
    free slots instead of tasks for scheduling. (yhemanth)

    MAPREDUCE-717. Fixes some corner case issues in speculative 
    execution heuristics. (Devaraj Das)

    MAPREDUCE-716. Make DBInputFormat work with Oracle. (Aaron Kimball
    via tomwhite)

    MAPREDUCE-735. Fixes a problem in the KeyFieldHelper to do with 
    the end index for some inputs (Amar Kamat via ddas)

    MAPREDUCE-682. Removes reservations on tasktrackers which are
    blacklisted. (Sreekanth Ramakrishnan via yhemanth)

    MAPREDUCE-743. Fixes a problem to do with progress reporting
    in the map phase. (Ravi Gummadi via ddas)

    MAPREDUCE-765. Eliminate the deprecated warnings introduced by H-5438.
    (He Yongqiang via szetszwo)

    MAPREDUCE-383. Fix a bug in Pipes combiner due to bytes count not 
    getting reset after the spill. (Christian Kunz via sharad)

    MAPREDUCE-809. Fix job-summary logs to correctly record status of FAILED
    and KILLED jobs.  (acmurthy)

    MAPREDUCE-792. Fix unchecked warnings in DBInputFormat.  (Aaron Kimball
    via szetszwo)

    MAPREDUCE-760. Fix a timing issue in TestNodeRefresh. (Amar Kamat via 
    sharad)

    MAPREDUCE-40. Keep memory management backwards compatible for job
    configuration parameters and limits. (Rahul Kumar Singh via yhemanth)

    MAPREDUCE-587. Fixes a OOM issue in TestStreamingExitStatus.
    (Amar Kamat via ddas) 

    MAPREDUCE-408. Fixes an assertion problem in TestKillSubProcesses
    (Ravi Gummadi via ddas)
     
    MAPREDUCE-659. Fix gridmix2 compilation. (Giridharan Kesavan)

    MAPREDUCE-796. Fixes a ClassCastException in an exception log in
    MultiThreadedMapRunner. (Amar Kamat via ddas)

    MAPREDUCE-808. Fixes a serialization problem in TypedBytes.
    (Klaas Bosteels via ddas)

    MAPREDUCE-845. Fix a findbugs heap size problem in build.xml and add
    a new property findbugs.heap.size.  (Lee Tucker via szetszwo)

    MAPREDUCE-838. Fixes a problem in the way commit of task outputs
    happens. The bug was that even if commit failed, the task would
    be declared as successful. (Amareshwari Sriramadasu via ddas)

    MAPREDUCE-813. Updates Streaming and M/R tutorial documents.
    (Corinne Chandel via ddas)

    MAPREDUCE-805. Fixes some deadlocks in the JobTracker due to the fact
    the JobTracker lock hierarchy wasn't maintained in some JobInProgress
    method calls. (Amar Kamat via ddas)
    
    MAPREDUCE-799. Fixes so all of the MRUnit self-tests run.
    (Aaron Kimball via johan)    

    MAPREDUCE-848. Fixes a problem to do with TestCapacityScheduler
    failing (Amar Kamat via ddas)

    MAPREDUCE-840. DBInputFormat leaves open transaction.
    (Aaron Kimball via tomwhite)

    MAPREDUCE-859. Adds Avro and its dependencies required by Hadoop 
    common. (Ravi Gummadi via sharad)
    
    MAPREDUCE-867. Fix ivy conf to look for avro jar from maven repo.	
    (Giridharan Kesavan)

    MAPREDUCE-877. Added avro as a dependency to contrib ivy settings.
    (Tsz Wo (Nicholas) Sze via yhemanth)

    MAPREDUCE-852. In build.xml, remove the Main-Class, which is incorrectly
    set in tools, and rename the target "tools-jar" to "tools".  (szetszwo)

    MAPREDUCE-773. Sends progress reports for compressed gzip inputs in maps.
    Fixes a native direct buffer leak in LineRecordReader classes.
    (Hong Tang and ddas)

    MAPREDUCE-832. Reduce number of warning messages printed when
    deprecated memory variables are used. (Rahul Kumar Singh via yhemanth)

    MAPREDUCE-745. Fixes a testcase problem to do with generation of JobTracker
    IDs. (Amar Kamat via ddas)

    MAPREDUCE-834. Enables memory management on tasktrackers when old
    memory management parameters are used in configuration.
    (Sreekanth Ramakrishnan via yhemanth)

    MAPREDUCE-818. Fixes Counters#getGroup API. (Amareshwari Sriramadasu 
    via sharad)

    MAPREDUCE-807. Handles the AccessControlException during the deletion of
    mapred.system.dir in the JobTracker. The JobTracker will bail out if it
    encounters such an exception. (Amar Kamat via ddas)

    MAPREDUCE-430. Fix a bug related to task getting stuck in case of 
    OOM error. (Amar Kamat via ddas)

    MAPREDUCE-871. Fix ownership of Job/Task local files to have correct 
    group ownership according to the egid of the tasktracker.
    (Vinod Kumar Vavilapalli via yhemanth) 

    MAPREDUCE-911. Fix a bug in TestTaskFail related to speculative 
    execution. (Amareshwari Sriramadasu via sharad)

    MAPREDUCE-687. Fix an assertion in TestMiniMRMapRedDebugScript.
    (Amareshwari Sriramadasu via sharad)

    MAPREDUCE-924. Fixes the TestPipes testcase to use Tool.
    (Amareshwari Sriramadasu via sharad)

    MAPREDUCE-903. Add Avro jar to eclipse classpath.
    (Philip Zeyliger via tomwhite)

    MAPREDUCE-943. Removes a testcase in TestNodeRefresh that doesn't make 
    sense in the new Job recovery model. (Amar Kamat via ddas)

    MAPREDUCE-764. TypedBytesInput's readRaw() does not preserve custom type
    codes. (Klaas Bosteels via tomwhite)

    HADOOP-6243. Fixes a NullPointerException in handling deprecated keys.
    (Sreekanth Ramakrishnan via yhemanth)

    MAPREDUCE-968. NPE in distcp encountered when placing _logs directory on
    S3FileSystem. (Aaron Kimball via tomwhite)
 
    MAPREDUCE-826. harchive doesn't use ToolRunner / harchive returns 0 even
    if the job fails with exception (koji Noguchi via mahadev)

    MAPREDUCE-839. unit test TestMiniMRChildTask fails on mac os-x (hong tang
    via mahadev)

    MAPREDUCE-112. Add counters for reduce input, output records to the new API.
    (Jothi Padmanabhan via cdouglas)

    MAPREDUCE-648. Fix two distcp bugs: (1) it should not launch a job if all
    src paths are directories, and (2) it does not skip copying when updating
    a single file.  (Ravi Gummadi via szetszwo)

    MAPREDUCE-946. Fix a regression in LineRecordReader where the
    maxBytesToConsume parameter is not set correctly. (cdouglas)

    MAPREDUCE-977. Missing jackson jars from Eclipse template. (tomwhite)

    MAPREDUCE-988. Fix a packaging issue in the contrib modules. (Hong Tang via
    cdouglas)

    MAPREDUCE-971. distcp does not always remove distcp.tmp.dir. (Aaron Kimball
    via tomwhite)

    MAPREDUCE-995. Fix a bug in JobHistory where tasks completing after the job
    is closed cause a NPE. (Jothi Padmanabhan via cdouglas)

    MAPREDUCE-953. Fix QueueManager to dump queue configuration in JSON format.
    (V.V. Chaitanya Krishna via yhemanth)

    MAPREDUCE-645. Prevent distcp from running a job when the destination is a
    file, but the source is not. (Ravi Gummadi via cdouglas)

    MAPREDUCE-1002. Flushed writer in JobQueueClient so queue information is
    printed correctly. (V.V. Chaitanya Krishna via yhemanth)

    MAPREDUCE-1003. Fix compilation problem in eclipse plugin when
    eclipse.home is set. (Ravi Gummadi via yhemanth)

    MAPREDUCE-941. Vaidya script fails on Solaris. (Chad Metcalf
    via tomwhite)

    MAPREDUCE-912. Add and standardize Apache license headers. (Chad Metcalf
    via cdouglas)

    MAPREDUCE-1022. Fix compilation of vertica testcases. (Vinod Kumar 
    Vavilapalli via acmurthy)

    MAPREDUCE-1000. Handle corrupt history files in JobHistory.initDone().
    (Jothi Padmanabhan via sharad)

    MAPREDUCE-1028. Fixed number of slots occupied by cleanup tasks to one
    irrespective of slot size for the job.
    (Ravi Gummadi via yhemanth)

    MAPREDUCE-964. Fixed start and finish times of TaskStatus to be
    consistent, thereby fixing inconsistencies in metering tasks.
    (Sreekanth Ramakrishnan via yhemanth)

    MAPREDUCE-1076. Deprecate ClusterStatus and add javadoc in ClusterMetrics.
    (Amareshwari Sriramadasu via sharad)

    MAPREDUCE-979. Fixed JobConf APIs related to memory parameters to return
    values of new configuration variables when deprecated variables are
    disabled. (Sreekanth Ramakrishnan via yhemanth)
   
    MAPREDUCE-1030. Modified scheduling algorithm to return a map and reduce
    task per heartbeat in the capacity scheduler.
    (Rahul Kumar Singh via yhemanth)

    MAPREDUCE-1071. Use DataInputStream rather than FSDataInputStream in the
    JobHistory EventReader. (Hong Tang via cdouglas)

    MAPREDUCE-986. Fix Rumen to work with truncated task lines. (Dick King via
    cdouglas)

    MAPREDUCE-1029. Fix failing TestCopyFiles by restoring the unzipping of
    HDFS webapps from the hdfs jar. (Aaron Kimball and Jothi Padmanabhan via
    cdouglas)

    MAPREDUCE-769. Make findbugs and javac warnings to zero.
    (Amareshwari Sriramadasu via sharad)

    MAPREDUCE-1104. Initialize RecoveryManager in JobTracker cstr called by
    Mumak. (Hong Tang via cdouglas)

    MAPREDUCE-1061. Add unit test validating byte specifications for gridmix
    jobs. (cdouglas)

    MAPREDUCE-1077. Fix Rumen so that truncated tasks do not mark the job as
    successful. (Dick King via cdouglas)

    MAPREDUCE-1041. Make TaskInProgress::taskStatuses map package-private.
    (Jothi Padmanabhan via cdouglas)

    MAPREDUCE-1070. Prevent a deadlock in the fair scheduler servlet.
    (Todd Lipcon via cdouglas)

    MAPREDUCE-1086. Setup Hadoop logging environment for tasks to point to
    task related parameters. (Ravi Gummadi via yhemanth)

    MAPREDUCE-1105. Remove max limit configuration in capacity scheduler in
    favor of max capacity percentage thus allowing the limit to go over
    queue capacity. (Rahul Kumar Singh via yhemanth)

    MAPREDUCE-1016.  Make the job history log format JSON.  (cutting)

    MAPREDUCE-1038. Weave Mumak aspects only if related files have changed.
    (Aaron Kimball via cdouglas)

    MAPREDUCE-1163. Remove unused, hard-coded paths from libhdfs. (Allen
    Wittenauer via cdouglas)

    MAPREDUCE-962. Fix a NullPointerException while killing task process 
    trees. (Ravi Gummadi via yhemanth)

    MAPREDUCE-1177. Correct setup/cleanup inversion in
    JobTracker::getTaskReports. (Vinod Kumar Vavilapalli via cdouglas)

    MAPREDUCE-1178. Fix ClassCastException in MultipleInputs by adding 
    a DelegatingRecordReader. (Amareshwari Sriramadasu and Jay Booth 
    via sharad)

    MAPREDUCE-1068. Fix streaming job to show proper message if file is 
    is not present. (Amareshwari Sriramadasu via sharad)

    MAPREDUCE-1147. Add map output counters to new API. (Amar Kamat via
    cdouglas)

    MAPREDUCE-915. The debug scripts are run as the job user. (ddas)

    MAPREDUCE-1007. Fix NPE in CapacityTaskScheduler.getJobs(). 
    (V.V.Chaitanya Krishna via sharad)

    MAPREDUCE-28. Refactor TestQueueManager and fix default ACLs.
    (V.V.Chaitanya Krishna and Rahul K Singh via sharad)

    MAPREDUCE-1182. Fix overflow in reduce causing allocations to exceed the
    configured threshold. (cdouglas)

    MAPREDUCE-1239. Fix contrib components build dependencies. 
    (Giridharan Kesavan and omalley) 

    MAPREDUCE-787. Fix JobSubmitter to honor user given symlink path.
    (Amareshwari Sriramadasu via sharad)

    MAPREDUCE-1249. Update config default value for socket read timeout to
    match code default. (Amareshwari Sriramadasu via cdouglas)

    MAPREDUCE-1161. Remove ineffective synchronization in NotificationTestCase.
    (Owen O'Malley via cdouglas)

    MAPREDUCE-1244. Fix eclipse-plugin's build dependencies. (gkesavan)

    MAPREDUCE-1075. Fix JobTracker to not throw an NPE for a non-existent
    queue. (V.V.Chaitanya Krishna via yhemanth)

    MAPREDUCE-754. Fix NPE in expiry thread when a TT is lost. (Amar Kamat 
    via sharad)

    MAPREDUCE-1074. Document Reducer mark/reset functionality. (Jothi
    Padmanabhan via cdouglas)

    MAPREDUCE-1267. Fix typo in mapred-default.xml. (Todd Lipcon via cdouglas)

    MAPREDUCE-952. Remove inadvertently reintroduced Task.Counter enum. (Jothi
    Padmanabhan via cdouglas)

    MAPREDUCE-1230. Fix handling of null records in VerticaInputFormat. (Omer
    Trajman via cdouglas)

    MAPREDUCE-1171. Allow shuffle retries and read-error reporting to be
    configurable. (Amareshwari Sriramadasu via acmurthy)

    MAPREDUCE-879. Fix broken unit test TestTaskTrackerLocalization on MacOS.
    (Sreekanth Ramakrishnan via yhemanth)

    MAPREDUCE-1124. Fix imprecise byte counts in Gridmix. (cdouglas)

    MAPREDUCE-1222. Add an option to exclude numeric IP addresses in topologies
    processed by Mumak. (Hong Tang via cdouglas)

    MAPREDUCE-1284. Fix fts_open() call in task-controller that was failing
    LinuxTaskController unit tests. (Ravi Gummadi via yhemanth)

    MAPREDUCE-1143. Fix running task counters to be updated correctly
    when speculative attempts are running for a TIP.
    (Rahul Kumar Singh via yhemanth)

    MAPREDUCE-1241. Use a default queue configuration in JobTracker when
    mapred-queues.xml is unavailable. (Todd Lipcon via cdouglas)

    MAPREDUCE-1301. Fix set up of permission checking script used in 
    localization tests. (Amareshwari Sriramadasu via yhemanth)

    MAPREDUCE-1286. Remove quoting from client opts in TaskRunner. (Yuri
    Pradkin via cdouglas)

    MAPREDUCE-1059. Use distcp.bytes.per.map when adding sync markers in
    distcp. (Aaron Kimball via cdouglas)

    MAPREDUCE-1009. Update forrest documentation describing hierarchical
    queues. (Vinod Kumar Vavilapalli via yhemanth)

    MAPREDUCE-1342. Fixed deadlock in global blacklisting of tasktrackers.
    (Amareshwari Sriramadasu via acmurthy)

    MAPREDUCE-1316. Fixes a memory leak of TaskInProgress instances in
    the jobtracker. (Amar Kamat via yhemanth)

    MAPREDUCE-1359. TypedBytes TestIO doesn't mkdir its test dir first.
    (Anatoli Fomenko via cos)

    MAPREDUCE-1314. Correct errant mapreduce.x.mapreduce.x replacements from
    bulk change. (Amareshwari Sriramadasu via cdouglas)

    MAPREDUCE-1365. Restore accidentally renamed test in
    TestTaskTrackerBloacklisting. (Amareshwari Sriramadasu via cdouglas)

    MAPREDUCE-1406. Fix spelling of JobContext.MAP_COMBINE_MIN_SPILLS.
    (cdouglas)

    MAPREDUCE-1369. JUnit tests should never depend on anything in conf
    (Anatoli Fomenko via cos)

    MAPREDUCE-1412. Fix timer granularity issue causing failures in
    TestTaskTrackerBlacklisting. (cdouglas)

    MAPREDUCE-1448. Respect --config option in Mumak script. (Hong Tang via
    cdouglas)

    MAPREDUCE-1251. c++ utils doesn't compile. (Eli Collins via tomwhite)

    MAPREDUCE-1522. FileInputFormat may use the default FileSystem for the
    input path. (Tsz Wo (Nicholas), SZE via cdouglas)

    MAPREDUCE-1407. Update javadoc in mapreduce.{Mapper,Reducer} to match
    actual usage. (Benoit Sigoure via cdouglas)

    MAPREDUCE-1258. Fix fair scheduler event log not logging job info.
    (matei)

    MAPREDUCE-1089. Fix NPE in fair scheduler preemption when tasks are
    scheduled but not running. (Todd Lipcon via matei)

    MAPREDUCE-1014. Fix the libraries for common and hdfs. (omalley)

    MAPREDUCE-1111. JT Jetty UI not working if we run mumak.sh 
    off packaged distribution directory. (hong tang via mahadev)

    MAPREDUCE-1133. Eclipse .classpath template has outdated jar files and is
    missing some new ones. (cos)

    MAPREDUCE-1098. Fixed the distributed-cache to not do i/o while holding a
    global lock. (Amareshwari Sriramadasu via acmurthy)

    MAPREDUCE-1158. Fix JT running maps and running reduces metrics.
    (sharad)

    MAPREDUCE-1160. Reduce verbosity of log lines in some Map/Reduce classes
    to avoid filling up jobtracker logs on a busy cluster.
    (Ravi Gummadi and Hong Tang via yhemanth)

    MAPREDUCE-1153. Fix tasktracker metrics when trackers are decommissioned.
    (sharad)

    MAPREDUCE-1128. Fix MRUnit to prohibit iterating over values twice. (Aaron
    Kimball via cdouglas)

    MAPREDUCE-665. Move libhdfs to HDFS subproject. (Eli Collins via dhruba)

    MAPREDUCE-1196. Fix FileOutputCommitter to use the deprecated cleanupJob
    api correctly. (acmurthy)
   
    MAPREDUCE-1244. Fix eclipse-plugin's build dependencies. (gkesavan)

    MAPREDUCE-1140. Fix DistributedCache to not decrement reference counts for
    unreferenced files in error conditions.
    (Amareshwari Sriramadasu via yhemanth)

    MAPREDUCE-1245. Fix TestFairScheduler failures by instantiating lightweight
    Jobtracker. (sharad)

    MAPREDUCE-1260. Update Eclipse configuration to match changes to Ivy
    configuration. (Edwin Chan via cos)

    MAPREDUCE-1152. Distinguish between failed and killed tasks in
    JobTrackerInstrumentation. (Sharad Agarwal via cdouglas)

    MAPREDUCE-1285. In DistCp.deleteNonexisting(..), get class from the
    parameter instead of using FileStatus.class.  (Peter Romianowski via
    szetszwo)

    MAPREDUCE-1294. Build fails to pull latest hadoop-core-* artifacts (cos)

    MAPREDUCE-1213. TaskTrackers restart is faster because it deletes
    distributed cache directory asynchronously. (Zheng Shao via dhruba)

    MAPREDUCE-1265. The task attempt error log prints the name of the 
    tasktracker machine. (Scott Chen via dhruba)

    MAPREDUCE-1201. ProcfsBasedProcessTree collects CPU usage information.
    (Scott Chen via dhruba)

    MAPREDUCE-1326. fi tests don't use fi-site.xml (cos)

    MAPREDUCE-1165. Replace non-portable function name with C99 equivalent.
    (Allen Wittenauer via cdouglas)

    MAPREDUCE-1331. Fixes a typo in a testcase (Devaraj Das)

    MAPREDUCE-1293. AutoInputFormat doesn't work with non-default FileSystems.
    (Andrew Hitchcock via tomwhite)

    MAPREDUCE-1131. Using profilers other than hprof can cause JobClient to
    report job failure. (Aaron Kimball via tomwhite)

    MAPREDUCE-1155. Streaming tests swallow exceptions.
    (Todd Lipcon via tomwhite)

    MAPREDUCE-1212. Mapreduce contrib project ivy dependencies are not included
    in binary target. (Aaron Kimball via tomwhite)

    MAPREDUCE-1388. Move the HDFS RAID package from HDFS to MAPREDUCE.
    (Eli Collins via dhruba)

    MAPREDUCE-1322. Defines default value for staging directory to be user
    based fixing a failing streaming test.
    (Devaraj Das and Amareshwari Sriramadasu via yhemanth)

    MAPREDUCE-899. Modified LinuxTaskController to check that task-controller
    has right permissions and ownership before performing any actions.
    (Amareshwari Sriramadasu via yhemanth)

    MAPREDUCE-1443. DBInputFormat can leak connections.
    (Aaron Kimball via tomwhite)

    MAPREDUCE-1457. Fixes JobTracker to get the FileSystem object within 
    getStagingAreaDir within a privileged block. Fixes Child.java to use the
    appropriate UGIs while getting the TaskUmbilicalProtocol proxy and 
    while executing the task. (Jakob Homan via ddas)

    MAPREDUCE-1399. The archive command shows a null error message (nicholas
    via mahadev)

    MAPREDUCE-1305. Improve efficiency of distcp -delete. (Peter Romianowski
    via cdouglas)

    MAPREDUCE-1474. Update forrest documentation for Hadoop Archives. (Mahadev
    Konar via cdouglas)

    MAPREDUCE-1400. Use tr rather than sed to effect literal substitution in
    the build script. (Allen Wittenauer via cdouglas)

    MAPREDUCE-1358. Avoid false positives in OutputLogFilter. (Todd Lipcon via
    cdouglas)

    MAPREDUCE-1490. Fix a NullPointerException that could occur during 
    instantiation and initialization of the DistributedRaidFileSystem. 
    (Rodrigo Schmidt via dhruba)

    MAPREDUCE-1476. Fix the M/R framework to not call commit for special
    tasks like job setup/cleanup and task cleanup.
    (Amareshwari Sriramadasu via yhemanth)

    MAPREDUCE-1398. Fix TaskLauncher to stop waiting for slots on a TIP that
    is killed / failed.
    (Amareshwari Sriramadasu via yhemanth)

    MAPREDUCE-1491. The parity files created by the RAID are combined
    using Hadoop Archive Files (HAR).  (Rodrigo Schmidt via dhruba)

    MAPREDUCE-1378. URL encode link in jobhistory.jsp to avoid errors caused by
    unescaped characters. (E. Sammer via cdouglas)

    MAPREDUCE-1519. RaidNode fails to create new parity file 
    if an older version already exists. (Rodrigo Schmidt via dhruba)

    MAPREDUCE-1537. Fixes a compilation problem in a testcase after commit
    HDFS-984. (Jitendra Nath Pandey via ddas)

    MAPREDUCE-1537. The patch makes the job client call the getDelegationToken
    only when security is enabled. (Jitendra Nath Pandey via ddas)

    MAPREDUCE-1510. RAID should regenerate parity files if they get deleted.
    (Rodrigo Schmidt via dhruba)

    MAPREDUCE-1421. Fix the LinuxTaskController tests failing on trunk after
    the commit of MAPREDUCE-1385. (Amareshwari Sriramadasu via vinodkv)

    MAPREDUCE-1520. Fix TestMiniMRLocalFS failure caused by regression in
    getting user working dir. (Amareshwari Sriramadasu via cdouglas)

    MAPREDUCE-1512. RAID uses HarFileSystem directly instead of
    FileSystem.get (Rodrigo Schmidt via dhruba)

    MAPREDUCE-1435. Fix symlink handling in task work directory when
    cleaning up, essentially to avoid following links.
    (Ravi Gummadi via yhemanth)

    MAPREDUCE-1518. RaidNode does not run the deletion check on the
    directory that stores the parity files.  (Rodrigo Schmidt via dhruba)

    MAPREDUCE-1573. TestStreamingAsDifferentUser fails if run as tt_user.
    (Ravi Gummadi via vinodkv)

    MAPREDUCE-927. Cleanup of task-logs should happen in TaskTracker instead
    of the Child. (Amareshwari Sriramadasu via vinodkv)

    MAPREDUCE-1578. Decouple HadoopArchives vesrion from HarFileSystem version.
    (Rodrigo Schmidt via szetszwo)

    MAPREDUCE-1422. Fix cleanup of localized job directory to work if files
    with non-deletable permissions are created within it.
    (Amar Kamat via yhemanth)

    MAPREDUCE-1306. Randomize the arrival of heartbeat responses in Mumak.
    (Tamas Sarlos via cdouglas)

    MAPREDUCE-1579. archive: check and possibly replace the space charater
    in source paths.  (szetszwo)

    MAPREDUCE-1536. DataDrivenDBInputFormat does not split date columns correctly.
    (Aaron Kimball via enis)

    MAPREDUCE-890. After HADOOP-4491, the user who started mapred system is 
    not able to run job. (Ravi Gummadi via vinodkv)

    MAPREDUCE-1615. Fix compilation of TestSubmitJob. (cdouglas)

    MAPREDUCE-1508. Protect against NPE in TestMultipleLevelCaching. (Aaron
    Kimball via cdouglas)

    MAPREDUCE-1497. Suppress spurious findbugs warning about IndexCache
    synchronization. (Amareshwari Sriramadasu via cdouglas)

    MAPREDUCE-1420. Fix TestTTResourceReporting failure. (Scott Chen via
    cdouglas)

    MAPREDUCE-1480. Correctly initialize child RecordReaders in
    CombineFileInputFormat. (Aaron Kimball via cdouglas)

    MAPREDUCE-1348. Fix block forensics packaging. (Tom White via cdouglas)

    MAPREDUCE-1628. HarFileSystem shows incorrect replication numbers and
    permissions.  (szetszwo via mahadev)

    MAPREDUCE-1602. Fix the error message for the case that src does not
    exist.  (szetszwo)

    MAPREDUCE-1585. Create Hadoop Archives version 2 with filenames
    URL-encoded (rodrigo via mahadev)

    MAPREDUCE-1523. Sometimes rumen trace generator fails to extract the job
    finish time. (dick king via mahadev)

    MAPREDUCE-1635. ResourceEstimator does not work after MAPREDUCE-842.
    (Amareshwari Sriramadasu via vinodkv)

    MAPREDUCE-889. binary communication formats added to Streaming by
    HADOOP-1722 should be documented. (Klaas Bosteels via tomwhite)

    MAPREDUCE-1031. ant tar target doens't seem to compile tests in contrib
    projects. (Aaron Kimball via tomwhite)

    MAPREDUCE-1692. Removed unused testcase TestStreamedMerge.
    (Sreekanth Ramakrishnan and Amareshwari Sriramadasu via yhemanth)

    MAPREDUCE-1062. Fix ReliabilityTest to work with retired jobs. (Sreekanth
    Ramakrishnan via cdouglas)

    MAPREDUCE-1409. IOExceptions thrown from FIleOutputCommitter::abortTask
    should cause the task to fail. (Amareshwari Sriramadasu via cdouglas)

    MAPREDUCE-1695. Include capacity scheduler in findbugs and javadoc-dev
    targets and also fix existing warnings. (Hong Tang via yhemanth)

    MAPREDUCE-1494. Ensure TestJobDirCleanup verifies the correct paths.
    (Amareshwari Sriramadasu via cdouglas)

    MAPREDUCE-1622. Include missing slf4j dependencies. (cdouglas)

    MAPREDUCE-1515. Accept java5.home from build.properties, not only from the
    command line when building forrest docs. (Al Thompson via cdouglas)

    MAPREDUCE-1618. Add missing javadoc to JobStatus::*JobAcls. (Amareshwari
    Sriramadasu via cdouglas)

    MAPREDUCE-1219. Remove job level metrics from jobtracker metrics to ease 
    undue load on jobtracker. (Sreekanth Ramakrishnan via sharad)

    MAPREDUCE-1604. Add Forrest documentation for Job ACLs.
    (Amareshwari Sriramadasu via yhemanth)

    MAPREDUCE-1705. Archiving and Purging of HDFS parity files should 
    handle globbed policies accurately. (Rodrigo Schmidt via dhruba)

    MAPREDUCE-1612. job conf file is not accessible from job history web page.
    (Ravi Gummadi and Sreekanth Ramakrishnan via vinodkv)

    MAPREDUCE-1397. NullPointerException observed during task failures.
    (Amareshwari Sriramadasu via vinodkv)

    MAPREDUCE-1728. Oracle timezone strings do not match Java.
    (Aaron Kimball via tomwhite)

    MAPREDUCE-1609. TaskTracker.localizeJob should not set permissions on 
    job log directory recursively. (Amareshwari Sriramadasu via vinodkv)

    MAPREDUCE-1657. After task logs directory is deleted, tasklog servlet 
    displays wrong error message about job ACLs. (Ravi Gummadi via vinodkv)

    MAPREDUCE-1727. TestJobACLs fails after HADOOP-6686. (Ravi Gummadi via vinodkv)

    MAPREDUCE-1611. Refresh nodes and refresh queues doesnt work with service
    authorization enabled. (Amar Kamat via vinodkv)

    MAPREDUCE-1276. Correct flaws in the shuffle related to connection setup
    and failure attribution. (Amareshwari Sriramadasu via cdouglas)

    MAPREDUCE-1372. ConcurrentModificationException in JobInProgress.
    (Dick King and Amareshwari Sriramadasu via tomwhite)

    MAPREDUCE-118. Fix Job.getJobID(). (Amareshwari Sriramadasu via sharad)

    MAPREDUCE-913. TaskRunner crashes with NPE resulting in held up slots,
    UNINITIALIZED tasks and hung TaskTracker. (Amareshwari Sriramadasu and
    Sreekanth Ramakrishnan via vinodkv)

    MAPREDUCE-1725.  Fix MapReduce API incompatibilities between 0.20 and 0.21.
    (tomwhite)

    MAPREDUCE-1606. TestJobACLs may timeout as there are no slots for launching
    JOB_CLEANUP task. (Ravi Gummadi via vinodkv)

    MAPREDUCE-1765. Correct streaming documentation for StreamXmlRecordReader.
    (Corinne Chandel via amareshwari)

    MAPREDUCE-1880. Fix BigDecimal.divide(..) in the pi example.  (szetszwo)

    MAPREDUCE-1885. Revert FileSystem create method that takes CreateFlags
    (MapReduce part of HADOOP-6826). (Ravi Gummadi via tomwhite)

    MAPREDUCE-1870. Harmonize MapReduce JAR library versions with Common and
    HDFS. (tomwhite)

    MAPREDUCE-1791. Remote cluster control functionality needs JavaDocs
    improvement (Konstantin Boudnik)

    MAPREDUCE-1942. 'compile-fault-inject' should never be called directly.
    (Konstantin Boudnik)

    MAPREDUCE-1876. Fixes TaskAttemptStartedEvent to correctly log event type
    for all task types. (Amar Kamat via amareshwari)

    MAPREDUCE-1926. MapReduce distribution is missing build-utils.xml.
    (tomwhite)

    MAPREDUCE-2012. Some contrib tests fail in branch 0.21 and trunk.
    (Amareshwari Sriramadasu via tomwhite)

    MAPREDUCE-1980. Fixes TaskAttemptUnsuccessfulCompletionEvent and
    TaskAttemptFinishedEvent to correctly log event type for all task types.
    (Amar Kamat via amareshwari)

    MAPREDUCE-1856. Extract a subset of tests for smoke (DOA) validation (cos)
<|MERGE_RESOLUTION|>--- conflicted
+++ resolved
@@ -1,7 +1,5 @@
 Hadoop MapReduce Change Log
 
-<<<<<<< HEAD
-=======
 Release 0.23.3 - UNRELEASED
 
   INCOMPATIBLE CHANGES
@@ -77,7 +75,6 @@
     false can not be viewed with mapreduce.cluster.acls.enabled true 
     (Jonathon Eagles via tgraves)
  
->>>>>>> ef628953
 Release 0.23.1 - 2012-02-17 
 
   INCOMPATIBLE CHANGES
@@ -287,15 +284,6 @@
     acmurthy) 
 
   BUG FIXES
-<<<<<<< HEAD
-
-    MAPREDUCE-3757. [Rumen] Fixed Rumen Folder to adjust shuffleFinished and
-                    sortFinished times when needed.
-
-    MAPREDUCE-3804. yarn webapp interface vulnerable to cross scripting attacks
-    (Dave Thompson via bobby)
-=======
->>>>>>> ef628953
 
     MAPREDUCE-2784. [Gridmix] Bug fixes in ExecutionSummarizer and 
                     ResourceUsageMatcher. (amarrk)
@@ -310,7 +298,8 @@
 
     MAPREDUCE-3412. Fix 'ant docs'. (amarrk)
 
-    MAPREDUCE-3346 [Rumen] LoggedTaskAttempt#getHostName() returns null. (amarrk)
+    MAPREDUCE-3346 [Rumen] LoggedTaskAttempt#getHostName() returns null.
+                   (amarrk)
 
     MAPREDUCE-3221. Reenabled the previously ignored test in TestSubmitJob
     and fixed bugs in it. (Devaraj K via vinodkv)
@@ -827,12 +816,6 @@
 
     MAPREDUCE-3770. Zombie.getJobConf() results into NPE. (amarrk)
 
-<<<<<<< HEAD
-    MAPREDUCE-3840.  JobEndNotifier doesn't use the proxyToUse during connecting
-    (Ravi Prakash via bobby)
-
-=======
->>>>>>> ef628953
     MAPREDUCE-3843. Job summary log file found missing on the RM host 
     (Anupam Seth via tgraves)
 
@@ -846,11 +829,7 @@
     (Tom White via mahadev)
 
     MAPREDUCE-3856. Instances of RunningJob class givs incorrect job tracking
-<<<<<<< HEAD
-    urls when mutiple jobs are submitted from same client jvm. (Eric Payne via 
-=======
     urls when mutiple jobs are submitted from same client jvm. (Eric Payne via
->>>>>>> ef628953
     sseth)
 
     MAPREDUCE-3880. Changed LCE binary to be 32-bit. (acmurthy)
