<?xml version="1.0"?>
<!--
  Licensed under the Apache License, Version 2.0 (the "License");
  you may not use this file except in compliance with the License.
  You may obtain a copy of the License at

    http://www.apache.org/licenses/LICENSE-2.0

  Unless required by applicable law or agreed to in writing, software
  distributed under the License is distributed on an "AS IS" BASIS,
  WITHOUT WARRANTIES OR CONDITIONS OF ANY KIND, either express or implied.
  See the License for the specific language governing permissions and
  limitations under the License. See accompanying LICENSE file.
-->
<project xmlns="http://maven.apache.org/POM/4.0.0"
  xmlns:xsi="http://www.w3.org/2001/XMLSchema-instance"
  xsi:schemaLocation="http://maven.apache.org/POM/4.0.0
                      http://maven.apache.org/xsd/maven-4.0.0.xsd">
  <parent>
    <artifactId>hadoop-mapreduce-client</artifactId>
    <groupId>org.apache.hadoop</groupId>
<<<<<<< HEAD
    <version>2.3.0-SNAPSHOT</version>
=======
    <version>3.0.0-SNAPSHOT</version>
>>>>>>> fbf12270
  </parent>
  <modelVersion>4.0.0</modelVersion>
  <groupId>org.apache.hadoop</groupId>
  <artifactId>hadoop-mapreduce-client-shuffle</artifactId>
<<<<<<< HEAD
  <version>2.3.0-SNAPSHOT</version>
=======
  <version>3.0.0-SNAPSHOT</version>
>>>>>>> fbf12270
  <name>hadoop-mapreduce-client-shuffle</name>

  <properties>
    <!-- Needed for generating FindBugs warnings using parent pom -->
    <mr.basedir>${project.parent.basedir}/../</mr.basedir>
  </properties>

  <dependencies>
    <dependency>
      <groupId>org.apache.hadoop</groupId>
      <artifactId>hadoop-yarn-server-nodemanager</artifactId>
    </dependency>
    <dependency>
      <groupId>org.apache.hadoop</groupId>
      <artifactId>hadoop-mapreduce-client-core</artifactId>
    </dependency>
  </dependencies>

</project><|MERGE_RESOLUTION|>--- conflicted
+++ resolved
@@ -19,20 +19,12 @@
   <parent>
     <artifactId>hadoop-mapreduce-client</artifactId>
     <groupId>org.apache.hadoop</groupId>
-<<<<<<< HEAD
-    <version>2.3.0-SNAPSHOT</version>
-=======
     <version>3.0.0-SNAPSHOT</version>
->>>>>>> fbf12270
   </parent>
   <modelVersion>4.0.0</modelVersion>
   <groupId>org.apache.hadoop</groupId>
   <artifactId>hadoop-mapreduce-client-shuffle</artifactId>
-<<<<<<< HEAD
-  <version>2.3.0-SNAPSHOT</version>
-=======
   <version>3.0.0-SNAPSHOT</version>
->>>>>>> fbf12270
   <name>hadoop-mapreduce-client-shuffle</name>
 
   <properties>
