--- conflicted
+++ resolved
@@ -435,16 +435,6 @@
    * @return list of inodes
    * @throws UnresolvedLinkException
    */
-<<<<<<< HEAD
-  Map<String, INodeFileUnderConstruction> getINodesUnderConstruction() {
-    Map<String, INodeFileUnderConstruction> inodes =
-        new TreeMap<String, INodeFileUnderConstruction>();
-    for (String p : sortedLeasesByPath.keySet()) {
-      // verify that path exists in namespace
-      try {
-        INode node = fsnamesystem.dir.getINode(p);
-        inodes.put(p, INodeFileUnderConstruction.valueOf(node, p));
-=======
   Map<String, INodeFile> getINodesUnderConstruction() {
     Map<String, INodeFile> inodes = new TreeMap<String, INodeFile>();
     for (String p : sortedLeasesByPath.keySet()) {
@@ -453,7 +443,6 @@
         INodeFile node = INodeFile.valueOf(fsnamesystem.dir.getINode(p), p);
         Preconditions.checkState(node.isUnderConstruction());
         inodes.put(p, node);
->>>>>>> fbf12270
       } catch (IOException ioe) {
         LOG.error(ioe);
       }
