--- conflicted
+++ resolved
@@ -161,11 +161,7 @@
   }
 
   @Override
-<<<<<<< HEAD
-  protected int collectSubtreeBlocksAndClear(List<Block> v) {
-=======
-  int collectSubtreeBlocksAndClear(BlocksMapUpdateInfo info) {
->>>>>>> 1734215a
+  protected int collectSubtreeBlocksAndClear(BlocksMapUpdateInfo info) {
     parent = null;
     if(blocks != null && info != null) {
       for (BlockInfo blk : blocks) {
