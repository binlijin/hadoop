--- conflicted
+++ resolved
@@ -286,14 +286,6 @@
     if (UserGroupInformation.isSecurityEnabled()) {
       Credentials credentials = null;
       try {
-<<<<<<< HEAD
-        SchedulerUtils.validateResourceRequest(amReq,
-            scheduler.getMaximumResourceCapability());
-      } catch (InvalidResourceRequestException e) {
-        LOG.warn("RM app submission failed in validating AM resource request"
-            + " for application " + applicationId, e);
-        throw e;
-=======
         credentials = parseCredentials(submissionContext);
       } catch (Exception e) {
         LOG.warn(
@@ -305,7 +297,6 @@
         this.rmContext.getDispatcher().getEventHandler().handle(
             new RMAppRejectedEvent(applicationId, e.getMessage()));
         throw RPCUtil.getRemoteException(e);
->>>>>>> 6266273c
       }
       this.rmContext.getDelegationTokenRenewer().addApplication(
           applicationId, credentials,
